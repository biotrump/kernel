--- conflicted
+++ resolved
@@ -19,10 +19,7 @@
 #include <linux/smp.h>
 #include <linux/io.h>
 #include <linux/irqchip/arm-gic.h>
-<<<<<<< HEAD
-=======
 #include <linux/clk/tegra.h>
->>>>>>> 9cb0d1ba
 
 #include <asm/cacheflush.h>
 #include <asm/mach-types.h>
@@ -41,10 +38,6 @@
 extern void tegra_secondary_startup(void);
 
 static cpumask_t tegra_cpu_init_mask;
-<<<<<<< HEAD
-static void __iomem *scu_base = IO_ADDRESS(TEGRA_ARM_PERIF_BASE);
-=======
->>>>>>> 9cb0d1ba
 
 #define EVP_CPU_RESET_VECTOR \
 	(IO_ADDRESS(TEGRA_EXCEPTION_VECTORS_BASE) + 0x100)
@@ -183,38 +176,13 @@
 	return status;
 }
 
-<<<<<<< HEAD
-/*
- * Initialise the CPU possible map early - this describes the CPUs
- * which may be present or become present in the system.
- */
-static void __init tegra_smp_init_cpus(void)
-{
-	unsigned int i, ncores = scu_get_core_count(scu_base);
-
-	if (ncores > nr_cpu_ids) {
-		pr_warn("SMP: %u cores greater than maximum (%u), clipping\n",
-			ncores, nr_cpu_ids);
-		ncores = nr_cpu_ids;
-	}
-
-	for (i = 0; i < ncores; i++)
-		set_cpu_possible(i, true);
-}
-
-=======
->>>>>>> 9cb0d1ba
 static void __init tegra_smp_prepare_cpus(unsigned int max_cpus)
 {
 	/* Always mark the boot CPU (CPU0) as initialized. */
 	cpumask_set_cpu(0, &tegra_cpu_init_mask);
 
-<<<<<<< HEAD
-	scu_enable(scu_base);
-=======
 	if (scu_a9_has_base())
 		scu_enable(IO_ADDRESS(scu_a9_get_base()));
->>>>>>> 9cb0d1ba
 }
 
 struct smp_operations tegra_smp_ops __initdata = {
