--- conflicted
+++ resolved
@@ -1067,11 +1067,7 @@
 /* flush the TLB of every active CPU in the system */
 void flush_tlb_all(void)
 {
-<<<<<<< HEAD
-	on_each_cpu(do_flush_tlb_all, 0, 1, 1);
-=======
 	on_each_cpu(do_flush_tlb_all, 0, 1);
->>>>>>> 5b664cb2
 }
 
 /* send a reschedule CPI to one CPU by physical CPU number*/
