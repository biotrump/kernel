--- conflicted
+++ resolved
@@ -91,14 +91,6 @@
 extern struct posix_acl *get_posix_acl(struct inode *, int);
 extern int set_posix_acl(struct inode *, int, struct posix_acl *);
 
-<<<<<<< HEAD
-struct posix_acl **acl_by_type(struct inode *inode, int type);
-struct posix_acl *get_cached_acl(struct inode *inode, int type);
-struct posix_acl *get_cached_acl_rcu(struct inode *inode, int type);
-void set_cached_acl(struct inode *inode, int type, struct posix_acl *acl);
-void forget_cached_acl(struct inode *inode, int type);
-void forget_all_cached_acls(struct inode *inode);
-=======
 #ifdef CONFIG_FS_POSIX_ACL
 extern int posix_acl_chmod(struct inode *, umode_t);
 extern int posix_acl_create(struct inode *, umode_t *, struct posix_acl **,
@@ -107,77 +99,12 @@
 extern int simple_set_acl(struct inode *, struct posix_acl *, int);
 extern int simple_acl_create(struct inode *, struct inode *);
 
-static inline struct posix_acl **acl_by_type(struct inode *inode, int type)
-{
-	switch (type) {
-	case ACL_TYPE_ACCESS:
-		return &inode->i_acl;
-	case ACL_TYPE_DEFAULT:
-		return &inode->i_default_acl;
-	default:
-		BUG();
-	}
-}
-
-static inline struct posix_acl *get_cached_acl(struct inode *inode, int type)
-{
-	struct posix_acl **p = acl_by_type(inode, type);
-	struct posix_acl *acl = ACCESS_ONCE(*p);
-	if (acl) {
-		spin_lock(&inode->i_lock);
-		acl = *p;
-		if (acl != ACL_NOT_CACHED)
-			acl = posix_acl_dup(acl);
-		spin_unlock(&inode->i_lock);
-	}
-	return acl;
-}
-
-static inline struct posix_acl *get_cached_acl_rcu(struct inode *inode, int type)
-{
-	return rcu_dereference(*acl_by_type(inode, type));
-}
-
-static inline void set_cached_acl(struct inode *inode,
-				  int type,
-				  struct posix_acl *acl)
-{
-	struct posix_acl **p = acl_by_type(inode, type);
-	struct posix_acl *old;
-	spin_lock(&inode->i_lock);
-	old = *p;
-	rcu_assign_pointer(*p, posix_acl_dup(acl));
-	spin_unlock(&inode->i_lock);
-	if (old != ACL_NOT_CACHED)
-		posix_acl_release(old);
-}
-
-static inline void forget_cached_acl(struct inode *inode, int type)
-{
-	struct posix_acl **p = acl_by_type(inode, type);
-	struct posix_acl *old;
-	spin_lock(&inode->i_lock);
-	old = *p;
-	*p = ACL_NOT_CACHED;
-	spin_unlock(&inode->i_lock);
-	if (old != ACL_NOT_CACHED)
-		posix_acl_release(old);
-}
-
-static inline void forget_all_cached_acls(struct inode *inode)
-{
-	struct posix_acl *old_access, *old_default;
-	spin_lock(&inode->i_lock);
-	old_access = inode->i_acl;
-	old_default = inode->i_default_acl;
-	inode->i_acl = inode->i_default_acl = ACL_NOT_CACHED;
-	spin_unlock(&inode->i_lock);
-	if (old_access != ACL_NOT_CACHED)
-		posix_acl_release(old_access);
-	if (old_default != ACL_NOT_CACHED)
-		posix_acl_release(old_default);
-}
->>>>>>> f6500801
+struct posix_acl **acl_by_type(struct inode *inode, int type);
+struct posix_acl *get_cached_acl(struct inode *inode, int type);
+struct posix_acl *get_cached_acl_rcu(struct inode *inode, int type);
+void set_cached_acl(struct inode *inode, int type, struct posix_acl *acl);
+void forget_cached_acl(struct inode *inode, int type);
+void forget_all_cached_acls(struct inode *inode);
 
 static inline void cache_no_acl(struct inode *inode)
 {
