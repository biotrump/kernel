--- conflicted
+++ resolved
@@ -150,7 +150,6 @@
 		default:
 			break;
 		}
-<<<<<<< HEAD
 
 		ieee80211_quiesce(sdata);
 
@@ -160,17 +159,6 @@
 		if (sdata->suspend_bss_conf.bssid)
 			sdata->vif.bss_conf.bssid = zero_addr;
 
-=======
-
-		ieee80211_quiesce(sdata);
-
-		sdata->suspend_bss_conf = sdata->vif.bss_conf;
-		memset(&sdata->vif.bss_conf, 0, sizeof(sdata->vif.bss_conf));
-		sdata->vif.bss_conf.idle = true;
-		if (sdata->suspend_bss_conf.bssid)
-			sdata->vif.bss_conf.bssid = zero_addr;
-
->>>>>>> 9e97d14b
 		/* disable beaconing or remove association */
 		ieee80211_bss_info_change_notify(sdata, changed);
 
