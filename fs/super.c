/*
 *  linux/fs/super.c
 *
 *  Copyright (C) 1991, 1992  Linus Torvalds
 *
 *  super.c contains code to handle: - mount structures
 *                                   - super-block tables
 *                                   - filesystem drivers list
 *                                   - mount system call
 *                                   - umount system call
 *                                   - ustat system call
 *
 * GK 2/5/95  -  Changed to support mounting the root fs via NFS
 *
 *  Added kerneld support: Jacques Gelinas and Bjorn Ekwall
 *  Added change_root: Werner Almesberger & Hans Lermen, Feb '96
 *  Added options to /proc/mounts:
 *    Torbjörn Lindh (torbjorn.lindh@gopta.se), April 14, 1996.
 *  Added devfs support: Richard Gooch <rgooch@atnf.csiro.au>, 13-JAN-1998
 *  Heavily rewritten for 'one fs - one tree' dcache architecture. AV, Mar 2000
 */

#include <linux/export.h>
#include <linux/slab.h>
#include <linux/acct.h>
#include <linux/blkdev.h>
#include <linux/mount.h>
#include <linux/security.h>
#include <linux/writeback.h>		/* for the emergency remount stuff */
#include <linux/idr.h>
#include <linux/mutex.h>
#include <linux/backing-dev.h>
#include <linux/rculist_bl.h>
#include <linux/cleancache.h>
#include <linux/fsnotify.h>
#include <linux/lockdep.h>
#include "internal.h"


LIST_HEAD(super_blocks);
DEFINE_SPINLOCK(sb_lock);

static char *sb_writers_name[SB_FREEZE_LEVELS] = {
	"sb_writers",
	"sb_pagefaults",
	"sb_internal",
};

/*
 * One thing we have to be careful of with a per-sb shrinker is that we don't
 * drop the last active reference to the superblock from within the shrinker.
 * If that happens we could trigger unregistering the shrinker from within the
 * shrinker path and that leads to deadlock on the shrinker_rwsem. Hence we
 * take a passive reference to the superblock to avoid this from occurring.
 */
static unsigned long super_cache_scan(struct shrinker *shrink,
				      struct shrink_control *sc)
{
	struct super_block *sb;
	long	fs_objects = 0;
	long	total_objects;
	long	freed = 0;
	long	dentries;
	long	inodes;

	sb = container_of(shrink, struct super_block, s_shrink);

	/*
	 * Deadlock avoidance.  We may hold various FS locks, and we don't want
	 * to recurse into the FS that called us in clear_inode() and friends..
	 */
	if (!(sc->gfp_mask & __GFP_FS))
		return SHRINK_STOP;

	if (!grab_super_passive(sb))
		return SHRINK_STOP;

	if (sb->s_op->nr_cached_objects)
		fs_objects = sb->s_op->nr_cached_objects(sb, sc->nid);

	inodes = list_lru_count_node(&sb->s_inode_lru, sc->nid);
	dentries = list_lru_count_node(&sb->s_dentry_lru, sc->nid);
	total_objects = dentries + inodes + fs_objects + 1;

	/* proportion the scan between the caches */
	dentries = mult_frac(sc->nr_to_scan, dentries, total_objects);
	inodes = mult_frac(sc->nr_to_scan, inodes, total_objects);

	/*
	 * prune the dcache first as the icache is pinned by it, then
	 * prune the icache, followed by the filesystem specific caches
	 */
	freed = prune_dcache_sb(sb, dentries, sc->nid);
	freed += prune_icache_sb(sb, inodes, sc->nid);

	if (fs_objects) {
		fs_objects = mult_frac(sc->nr_to_scan, fs_objects,
								total_objects);
		freed += sb->s_op->free_cached_objects(sb, fs_objects,
						       sc->nid);
	}

<<<<<<< HEAD
	drop_super(sb);
	return freed;
}

static unsigned long super_cache_count(struct shrinker *shrink,
				       struct shrink_control *sc)
{
	struct super_block *sb;
	long	total_objects = 0;

	sb = container_of(shrink, struct super_block, s_shrink);

	if (!grab_super_passive(sb))
		return 0;

	if (sb->s_op && sb->s_op->nr_cached_objects)
		total_objects = sb->s_op->nr_cached_objects(sb,
						 sc->nid);

	total_objects += list_lru_count_node(&sb->s_dentry_lru,
						 sc->nid);
	total_objects += list_lru_count_node(&sb->s_inode_lru,
						 sc->nid);

	total_objects = vfs_pressure_ratio(total_objects);
=======
>>>>>>> d8ec26d7
	drop_super(sb);
	return freed;
}

static unsigned long super_cache_count(struct shrinker *shrink,
				       struct shrink_control *sc)
{
	struct super_block *sb;
	long	total_objects = 0;

	sb = container_of(shrink, struct super_block, s_shrink);

	if (!grab_super_passive(sb))
		return 0;

	if (sb->s_op && sb->s_op->nr_cached_objects)
		total_objects = sb->s_op->nr_cached_objects(sb,
						 sc->nid);

	total_objects += list_lru_count_node(&sb->s_dentry_lru,
						 sc->nid);
	total_objects += list_lru_count_node(&sb->s_inode_lru,
						 sc->nid);

	total_objects = vfs_pressure_ratio(total_objects);
	drop_super(sb);
	return total_objects;
}

/**
 *	destroy_super	-	frees a superblock
 *	@s: superblock to free
 *
 *	Frees a superblock.
 */
static void destroy_super(struct super_block *s)
{
	int i;
	list_lru_destroy(&s->s_dentry_lru);
	list_lru_destroy(&s->s_inode_lru);
	for (i = 0; i < SB_FREEZE_LEVELS; i++)
		percpu_counter_destroy(&s->s_writers.counter[i]);
	security_sb_free(s);
	WARN_ON(!list_empty(&s->s_mounts));
	kfree(s->s_subtype);
	kfree(s->s_options);
	kfree_rcu(s, rcu);
}

/**
 *	alloc_super	-	create new superblock
 *	@type:	filesystem type superblock should belong to
 *	@flags: the mount flags
 *
 *	Allocates and initializes a new &struct super_block.  alloc_super()
 *	returns a pointer new superblock or %NULL if allocation had failed.
 */
static struct super_block *alloc_super(struct file_system_type *type, int flags)
{
	struct super_block *s = kzalloc(sizeof(struct super_block),  GFP_USER);
	static const struct super_operations default_op;
	int i;

<<<<<<< HEAD
	if (s) {
		if (security_sb_alloc(s))
			goto out_free_sb;

#ifdef CONFIG_SMP
		s->s_files = alloc_percpu(struct list_head);
		if (!s->s_files)
			goto err_out;
		else {
			int i;

			for_each_possible_cpu(i)
				INIT_LIST_HEAD(per_cpu_ptr(s->s_files, i));
		}
#else
		INIT_LIST_HEAD(&s->s_files);
#endif
		if (init_sb_writers(s, type))
			goto err_out;
		s->s_flags = flags;
		s->s_bdi = &default_backing_dev_info;
		INIT_HLIST_NODE(&s->s_instances);
		INIT_HLIST_BL_HEAD(&s->s_anon);
		INIT_LIST_HEAD(&s->s_inodes);

		if (list_lru_init(&s->s_dentry_lru))
			goto err_out;
		if (list_lru_init(&s->s_inode_lru))
			goto err_out_dentry_lru;

		INIT_LIST_HEAD(&s->s_mounts);
		init_rwsem(&s->s_umount);
		lockdep_set_class(&s->s_umount, &type->s_umount_key);
		/*
		 * sget() can have s_umount recursion.
		 *
		 * When it cannot find a suitable sb, it allocates a new
		 * one (this one), and tries again to find a suitable old
		 * one.
		 *
		 * In case that succeeds, it will acquire the s_umount
		 * lock of the old one. Since these are clearly distrinct
		 * locks, and this object isn't exposed yet, there's no
		 * risk of deadlocks.
		 *
		 * Annotate this by putting this lock in a different
		 * subclass.
		 */
		down_write_nested(&s->s_umount, SINGLE_DEPTH_NESTING);
		s->s_count = 1;
		atomic_set(&s->s_active, 1);
		mutex_init(&s->s_vfs_rename_mutex);
		lockdep_set_class(&s->s_vfs_rename_mutex, &type->s_vfs_rename_key);
		mutex_init(&s->s_dquot.dqio_mutex);
		mutex_init(&s->s_dquot.dqonoff_mutex);
		init_rwsem(&s->s_dquot.dqptr_sem);
		s->s_maxbytes = MAX_NON_LFS;
		s->s_op = &default_op;
		s->s_time_gran = 1000000000;
		s->cleancache_poolid = -1;

		s->s_shrink.seeks = DEFAULT_SEEKS;
		s->s_shrink.scan_objects = super_cache_scan;
		s->s_shrink.count_objects = super_cache_count;
		s->s_shrink.batch = 1024;
		s->s_shrink.flags = SHRINKER_NUMA_AWARE;
=======
	if (!s)
		return NULL;

	if (security_sb_alloc(s))
		goto fail;

	for (i = 0; i < SB_FREEZE_LEVELS; i++) {
		if (percpu_counter_init(&s->s_writers.counter[i], 0) < 0)
			goto fail;
		lockdep_init_map(&s->s_writers.lock_map[i], sb_writers_name[i],
				 &type->s_writers_key[i], 0);
>>>>>>> d8ec26d7
	}
	init_waitqueue_head(&s->s_writers.wait);
	init_waitqueue_head(&s->s_writers.wait_unfrozen);
	s->s_flags = flags;
	s->s_bdi = &default_backing_dev_info;
	INIT_HLIST_NODE(&s->s_instances);
	INIT_HLIST_BL_HEAD(&s->s_anon);
	INIT_LIST_HEAD(&s->s_inodes);

	if (list_lru_init(&s->s_dentry_lru))
		goto fail;
	if (list_lru_init(&s->s_inode_lru))
		goto fail;

	INIT_LIST_HEAD(&s->s_mounts);
	init_rwsem(&s->s_umount);
	lockdep_set_class(&s->s_umount, &type->s_umount_key);
	/*
	 * sget() can have s_umount recursion.
	 *
	 * When it cannot find a suitable sb, it allocates a new
	 * one (this one), and tries again to find a suitable old
	 * one.
	 *
	 * In case that succeeds, it will acquire the s_umount
	 * lock of the old one. Since these are clearly distrinct
	 * locks, and this object isn't exposed yet, there's no
	 * risk of deadlocks.
	 *
	 * Annotate this by putting this lock in a different
	 * subclass.
	 */
	down_write_nested(&s->s_umount, SINGLE_DEPTH_NESTING);
	s->s_count = 1;
	atomic_set(&s->s_active, 1);
	mutex_init(&s->s_vfs_rename_mutex);
	lockdep_set_class(&s->s_vfs_rename_mutex, &type->s_vfs_rename_key);
	mutex_init(&s->s_dquot.dqio_mutex);
	mutex_init(&s->s_dquot.dqonoff_mutex);
	init_rwsem(&s->s_dquot.dqptr_sem);
	s->s_maxbytes = MAX_NON_LFS;
	s->s_op = &default_op;
	s->s_time_gran = 1000000000;
	s->cleancache_poolid = -1;

	s->s_shrink.seeks = DEFAULT_SEEKS;
	s->s_shrink.scan_objects = super_cache_scan;
	s->s_shrink.count_objects = super_cache_count;
	s->s_shrink.batch = 1024;
	s->s_shrink.flags = SHRINKER_NUMA_AWARE;
	return s;
<<<<<<< HEAD

err_out_dentry_lru:
	list_lru_destroy(&s->s_dentry_lru);
err_out:
	security_sb_free(s);
#ifdef CONFIG_SMP
	if (s->s_files)
		free_percpu(s->s_files);
#endif
	destroy_sb_writers(s);
out_free_sb:
	kfree(s);
	s = NULL;
	goto out;
}

/**
 *	destroy_super	-	frees a superblock
 *	@s: superblock to free
 *
 *	Frees a superblock.
 */
static inline void destroy_super(struct super_block *s)
{
	list_lru_destroy(&s->s_dentry_lru);
	list_lru_destroy(&s->s_inode_lru);
#ifdef CONFIG_SMP
	free_percpu(s->s_files);
#endif
	destroy_sb_writers(s);
	security_sb_free(s);
	WARN_ON(!list_empty(&s->s_mounts));
	kfree(s->s_subtype);
	kfree(s->s_options);
	kfree(s);
=======

fail:
	destroy_super(s);
	return NULL;
>>>>>>> d8ec26d7
}

/* Superblock refcounting  */

/*
 * Drop a superblock's refcount.  The caller must hold sb_lock.
 */
static void __put_super(struct super_block *sb)
{
	if (!--sb->s_count) {
		list_del_init(&sb->s_list);
		destroy_super(sb);
	}
}

/**
 *	put_super	-	drop a temporary reference to superblock
 *	@sb: superblock in question
 *
 *	Drops a temporary reference, frees superblock if there's no
 *	references left.
 */
static void put_super(struct super_block *sb)
{
	spin_lock(&sb_lock);
	__put_super(sb);
	spin_unlock(&sb_lock);
}


/**
 *	deactivate_locked_super	-	drop an active reference to superblock
 *	@s: superblock to deactivate
 *
 *	Drops an active reference to superblock, converting it into a temprory
 *	one if there is no other active references left.  In that case we
 *	tell fs driver to shut it down and drop the temporary reference we
 *	had just acquired.
 *
 *	Caller holds exclusive lock on superblock; that lock is released.
 */
void deactivate_locked_super(struct super_block *s)
{
	struct file_system_type *fs = s->s_type;
	if (atomic_dec_and_test(&s->s_active)) {
		cleancache_invalidate_fs(s);
		fs->kill_sb(s);

		/* caches are now gone, we can safely kill the shrinker now */
		unregister_shrinker(&s->s_shrink);

		put_filesystem(fs);
		put_super(s);
	} else {
		up_write(&s->s_umount);
	}
}

EXPORT_SYMBOL(deactivate_locked_super);

/**
 *	deactivate_super	-	drop an active reference to superblock
 *	@s: superblock to deactivate
 *
 *	Variant of deactivate_locked_super(), except that superblock is *not*
 *	locked by caller.  If we are going to drop the final active reference,
 *	lock will be acquired prior to that.
 */
void deactivate_super(struct super_block *s)
{
        if (!atomic_add_unless(&s->s_active, -1, 1)) {
		down_write(&s->s_umount);
		deactivate_locked_super(s);
	}
}

EXPORT_SYMBOL(deactivate_super);

/**
 *	grab_super - acquire an active reference
 *	@s: reference we are trying to make active
 *
 *	Tries to acquire an active reference.  grab_super() is used when we
 * 	had just found a superblock in super_blocks or fs_type->fs_supers
 *	and want to turn it into a full-blown active reference.  grab_super()
 *	is called with sb_lock held and drops it.  Returns 1 in case of
 *	success, 0 if we had failed (superblock contents was already dead or
 *	dying when grab_super() had been called).  Note that this is only
 *	called for superblocks not in rundown mode (== ones still on ->fs_supers
 *	of their type), so increment of ->s_count is OK here.
 */
static int grab_super(struct super_block *s) __releases(sb_lock)
{
	s->s_count++;
	spin_unlock(&sb_lock);
	down_write(&s->s_umount);
	if ((s->s_flags & MS_BORN) && atomic_inc_not_zero(&s->s_active)) {
		put_super(s);
		return 1;
	}
	up_write(&s->s_umount);
	put_super(s);
	return 0;
}

/*
 *	grab_super_passive - acquire a passive reference
 *	@sb: reference we are trying to grab
 *
 *	Tries to acquire a passive reference. This is used in places where we
 *	cannot take an active reference but we need to ensure that the
 *	superblock does not go away while we are working on it. It returns
 *	false if a reference was not gained, and returns true with the s_umount
 *	lock held in read mode if a reference is gained. On successful return,
 *	the caller must drop the s_umount lock and the passive reference when
 *	done.
 */
bool grab_super_passive(struct super_block *sb)
{
	spin_lock(&sb_lock);
	if (hlist_unhashed(&sb->s_instances)) {
		spin_unlock(&sb_lock);
		return false;
	}

	sb->s_count++;
	spin_unlock(&sb_lock);

	if (down_read_trylock(&sb->s_umount)) {
		if (sb->s_root && (sb->s_flags & MS_BORN))
			return true;
		up_read(&sb->s_umount);
	}

	put_super(sb);
	return false;
}

/**
 *	generic_shutdown_super	-	common helper for ->kill_sb()
 *	@sb: superblock to kill
 *
 *	generic_shutdown_super() does all fs-independent work on superblock
 *	shutdown.  Typical ->kill_sb() should pick all fs-specific objects
 *	that need destruction out of superblock, call generic_shutdown_super()
 *	and release aforementioned objects.  Note: dentries and inodes _are_
 *	taken care of and do not need specific handling.
 *
 *	Upon calling this function, the filesystem may no longer alter or
 *	rearrange the set of dentries belonging to this super_block, nor may it
 *	change the attachments of dentries to inodes.
 */
void generic_shutdown_super(struct super_block *sb)
{
	const struct super_operations *sop = sb->s_op;

	if (sb->s_root) {
		shrink_dcache_for_umount(sb);
		sync_filesystem(sb);
		sb->s_flags &= ~MS_ACTIVE;

		fsnotify_unmount_inodes(&sb->s_inodes);

		evict_inodes(sb);

		if (sb->s_dio_done_wq) {
			destroy_workqueue(sb->s_dio_done_wq);
			sb->s_dio_done_wq = NULL;
		}

		if (sop->put_super)
			sop->put_super(sb);

		if (!list_empty(&sb->s_inodes)) {
			printk("VFS: Busy inodes after unmount of %s. "
			   "Self-destruct in 5 seconds.  Have a nice day...\n",
			   sb->s_id);
		}
	}
	spin_lock(&sb_lock);
	/* should be initialized for __put_super_and_need_restart() */
	hlist_del_init(&sb->s_instances);
	spin_unlock(&sb_lock);
	up_write(&sb->s_umount);
}

EXPORT_SYMBOL(generic_shutdown_super);

/**
 *	sget	-	find or create a superblock
 *	@type:	filesystem type superblock should belong to
 *	@test:	comparison callback
 *	@set:	setup callback
 *	@flags:	mount flags
 *	@data:	argument to each of them
 */
struct super_block *sget(struct file_system_type *type,
			int (*test)(struct super_block *,void *),
			int (*set)(struct super_block *,void *),
			int flags,
			void *data)
{
	struct super_block *s = NULL;
	struct super_block *old;
	int err;

retry:
	spin_lock(&sb_lock);
	if (test) {
		hlist_for_each_entry(old, &type->fs_supers, s_instances) {
			if (!test(old, data))
				continue;
			if (!grab_super(old))
				goto retry;
			if (s) {
				up_write(&s->s_umount);
				destroy_super(s);
				s = NULL;
			}
			return old;
		}
	}
	if (!s) {
		spin_unlock(&sb_lock);
		s = alloc_super(type, flags);
		if (!s)
			return ERR_PTR(-ENOMEM);
		goto retry;
	}
		
	err = set(s, data);
	if (err) {
		spin_unlock(&sb_lock);
		up_write(&s->s_umount);
		destroy_super(s);
		return ERR_PTR(err);
	}
	s->s_type = type;
	strlcpy(s->s_id, type->name, sizeof(s->s_id));
	list_add_tail(&s->s_list, &super_blocks);
	hlist_add_head(&s->s_instances, &type->fs_supers);
	spin_unlock(&sb_lock);
	get_filesystem(type);
	register_shrinker(&s->s_shrink);
	return s;
}

EXPORT_SYMBOL(sget);

void drop_super(struct super_block *sb)
{
	up_read(&sb->s_umount);
	put_super(sb);
}

EXPORT_SYMBOL(drop_super);

/**
 *	iterate_supers - call function for all active superblocks
 *	@f: function to call
 *	@arg: argument to pass to it
 *
 *	Scans the superblock list and calls given function, passing it
 *	locked superblock and given argument.
 */
void iterate_supers(void (*f)(struct super_block *, void *), void *arg)
{
	struct super_block *sb, *p = NULL;

	spin_lock(&sb_lock);
	list_for_each_entry(sb, &super_blocks, s_list) {
		if (hlist_unhashed(&sb->s_instances))
			continue;
		sb->s_count++;
		spin_unlock(&sb_lock);

		down_read(&sb->s_umount);
		if (sb->s_root && (sb->s_flags & MS_BORN))
			f(sb, arg);
		up_read(&sb->s_umount);

		spin_lock(&sb_lock);
		if (p)
			__put_super(p);
		p = sb;
	}
	if (p)
		__put_super(p);
	spin_unlock(&sb_lock);
}

/**
 *	iterate_supers_type - call function for superblocks of given type
 *	@type: fs type
 *	@f: function to call
 *	@arg: argument to pass to it
 *
 *	Scans the superblock list and calls given function, passing it
 *	locked superblock and given argument.
 */
void iterate_supers_type(struct file_system_type *type,
	void (*f)(struct super_block *, void *), void *arg)
{
	struct super_block *sb, *p = NULL;

	spin_lock(&sb_lock);
	hlist_for_each_entry(sb, &type->fs_supers, s_instances) {
		sb->s_count++;
		spin_unlock(&sb_lock);

		down_read(&sb->s_umount);
		if (sb->s_root && (sb->s_flags & MS_BORN))
			f(sb, arg);
		up_read(&sb->s_umount);

		spin_lock(&sb_lock);
		if (p)
			__put_super(p);
		p = sb;
	}
	if (p)
		__put_super(p);
	spin_unlock(&sb_lock);
}

EXPORT_SYMBOL(iterate_supers_type);

/**
 *	get_super - get the superblock of a device
 *	@bdev: device to get the superblock for
 *	
 *	Scans the superblock list and finds the superblock of the file system
 *	mounted on the device given. %NULL is returned if no match is found.
 */

struct super_block *get_super(struct block_device *bdev)
{
	struct super_block *sb;

	if (!bdev)
		return NULL;

	spin_lock(&sb_lock);
rescan:
	list_for_each_entry(sb, &super_blocks, s_list) {
		if (hlist_unhashed(&sb->s_instances))
			continue;
		if (sb->s_bdev == bdev) {
			sb->s_count++;
			spin_unlock(&sb_lock);
			down_read(&sb->s_umount);
			/* still alive? */
			if (sb->s_root && (sb->s_flags & MS_BORN))
				return sb;
			up_read(&sb->s_umount);
			/* nope, got unmounted */
			spin_lock(&sb_lock);
			__put_super(sb);
			goto rescan;
		}
	}
	spin_unlock(&sb_lock);
	return NULL;
}

EXPORT_SYMBOL(get_super);

/**
 *	get_super_thawed - get thawed superblock of a device
 *	@bdev: device to get the superblock for
 *
 *	Scans the superblock list and finds the superblock of the file system
 *	mounted on the device. The superblock is returned once it is thawed
 *	(or immediately if it was not frozen). %NULL is returned if no match
 *	is found.
 */
struct super_block *get_super_thawed(struct block_device *bdev)
{
	while (1) {
		struct super_block *s = get_super(bdev);
		if (!s || s->s_writers.frozen == SB_UNFROZEN)
			return s;
		up_read(&s->s_umount);
		wait_event(s->s_writers.wait_unfrozen,
			   s->s_writers.frozen == SB_UNFROZEN);
		put_super(s);
	}
}
EXPORT_SYMBOL(get_super_thawed);

/**
 * get_active_super - get an active reference to the superblock of a device
 * @bdev: device to get the superblock for
 *
 * Scans the superblock list and finds the superblock of the file system
 * mounted on the device given.  Returns the superblock with an active
 * reference or %NULL if none was found.
 */
struct super_block *get_active_super(struct block_device *bdev)
{
	struct super_block *sb;

	if (!bdev)
		return NULL;

restart:
	spin_lock(&sb_lock);
	list_for_each_entry(sb, &super_blocks, s_list) {
		if (hlist_unhashed(&sb->s_instances))
			continue;
		if (sb->s_bdev == bdev) {
			if (!grab_super(sb))
				goto restart;
			up_write(&sb->s_umount);
			return sb;
		}
	}
	spin_unlock(&sb_lock);
	return NULL;
}
 
struct super_block *user_get_super(dev_t dev)
{
	struct super_block *sb;

	spin_lock(&sb_lock);
rescan:
	list_for_each_entry(sb, &super_blocks, s_list) {
		if (hlist_unhashed(&sb->s_instances))
			continue;
		if (sb->s_dev ==  dev) {
			sb->s_count++;
			spin_unlock(&sb_lock);
			down_read(&sb->s_umount);
			/* still alive? */
			if (sb->s_root && (sb->s_flags & MS_BORN))
				return sb;
			up_read(&sb->s_umount);
			/* nope, got unmounted */
			spin_lock(&sb_lock);
			__put_super(sb);
			goto rescan;
		}
	}
	spin_unlock(&sb_lock);
	return NULL;
}

/**
 *	do_remount_sb - asks filesystem to change mount options.
 *	@sb:	superblock in question
 *	@flags:	numeric part of options
 *	@data:	the rest of options
 *      @force: whether or not to force the change
 *
 *	Alters the mount options of a mounted file system.
 */
int do_remount_sb(struct super_block *sb, int flags, void *data, int force)
{
	int retval;
	int remount_ro;

	if (sb->s_writers.frozen != SB_UNFROZEN)
		return -EBUSY;

#ifdef CONFIG_BLOCK
	if (!(flags & MS_RDONLY) && bdev_read_only(sb->s_bdev))
		return -EACCES;
#endif

	if (flags & MS_RDONLY)
		acct_auto_close(sb);
	shrink_dcache_sb(sb);
	sync_filesystem(sb);

	remount_ro = (flags & MS_RDONLY) && !(sb->s_flags & MS_RDONLY);

	/* If we are remounting RDONLY and current sb is read/write,
	   make sure there are no rw files opened */
	if (remount_ro) {
		if (force) {
			sb->s_readonly_remount = 1;
			smp_wmb();
		} else {
			retval = sb_prepare_remount_readonly(sb);
			if (retval)
				return retval;
		}
	}

	if (sb->s_op->remount_fs) {
		retval = sb->s_op->remount_fs(sb, &flags, data);
		if (retval) {
			if (!force)
				goto cancel_readonly;
			/* If forced remount, go ahead despite any errors */
			WARN(1, "forced remount of a %s fs returned %i\n",
			     sb->s_type->name, retval);
		}
	}
	sb->s_flags = (sb->s_flags & ~MS_RMT_MASK) | (flags & MS_RMT_MASK);
	/* Needs to be ordered wrt mnt_is_readonly() */
	smp_wmb();
	sb->s_readonly_remount = 0;

	/*
	 * Some filesystems modify their metadata via some other path than the
	 * bdev buffer cache (eg. use a private mapping, or directories in
	 * pagecache, etc). Also file data modifications go via their own
	 * mappings. So If we try to mount readonly then copy the filesystem
	 * from bdev, we could get stale data, so invalidate it to give a best
	 * effort at coherency.
	 */
	if (remount_ro && sb->s_bdev)
		invalidate_bdev(sb->s_bdev);
	return 0;

cancel_readonly:
	sb->s_readonly_remount = 0;
	return retval;
}

static void do_emergency_remount(struct work_struct *work)
{
	struct super_block *sb, *p = NULL;

	spin_lock(&sb_lock);
	list_for_each_entry(sb, &super_blocks, s_list) {
		if (hlist_unhashed(&sb->s_instances))
			continue;
		sb->s_count++;
		spin_unlock(&sb_lock);
		down_write(&sb->s_umount);
		if (sb->s_root && sb->s_bdev && (sb->s_flags & MS_BORN) &&
		    !(sb->s_flags & MS_RDONLY)) {
			/*
			 * What lock protects sb->s_flags??
			 */
			do_remount_sb(sb, MS_RDONLY, NULL, 1);
		}
		up_write(&sb->s_umount);
		spin_lock(&sb_lock);
		if (p)
			__put_super(p);
		p = sb;
	}
	if (p)
		__put_super(p);
	spin_unlock(&sb_lock);
	kfree(work);
	printk("Emergency Remount complete\n");
}

void emergency_remount(void)
{
	struct work_struct *work;

	work = kmalloc(sizeof(*work), GFP_ATOMIC);
	if (work) {
		INIT_WORK(work, do_emergency_remount);
		schedule_work(work);
	}
}

/*
 * Unnamed block devices are dummy devices used by virtual
 * filesystems which don't use real block-devices.  -- jrs
 */

static DEFINE_IDA(unnamed_dev_ida);
static DEFINE_SPINLOCK(unnamed_dev_lock);/* protects the above */
static int unnamed_dev_start = 0; /* don't bother trying below it */

int get_anon_bdev(dev_t *p)
{
	int dev;
	int error;

 retry:
	if (ida_pre_get(&unnamed_dev_ida, GFP_ATOMIC) == 0)
		return -ENOMEM;
	spin_lock(&unnamed_dev_lock);
	error = ida_get_new_above(&unnamed_dev_ida, unnamed_dev_start, &dev);
	if (!error)
		unnamed_dev_start = dev + 1;
	spin_unlock(&unnamed_dev_lock);
	if (error == -EAGAIN)
		/* We raced and lost with another CPU. */
		goto retry;
	else if (error)
		return -EAGAIN;

	if (dev == (1 << MINORBITS)) {
		spin_lock(&unnamed_dev_lock);
		ida_remove(&unnamed_dev_ida, dev);
		if (unnamed_dev_start > dev)
			unnamed_dev_start = dev;
		spin_unlock(&unnamed_dev_lock);
		return -EMFILE;
	}
	*p = MKDEV(0, dev & MINORMASK);
	return 0;
}
EXPORT_SYMBOL(get_anon_bdev);

void free_anon_bdev(dev_t dev)
{
	int slot = MINOR(dev);
	spin_lock(&unnamed_dev_lock);
	ida_remove(&unnamed_dev_ida, slot);
	if (slot < unnamed_dev_start)
		unnamed_dev_start = slot;
	spin_unlock(&unnamed_dev_lock);
}
EXPORT_SYMBOL(free_anon_bdev);

int set_anon_super(struct super_block *s, void *data)
{
	int error = get_anon_bdev(&s->s_dev);
	if (!error)
		s->s_bdi = &noop_backing_dev_info;
	return error;
}

EXPORT_SYMBOL(set_anon_super);

void kill_anon_super(struct super_block *sb)
{
	dev_t dev = sb->s_dev;
	generic_shutdown_super(sb);
	free_anon_bdev(dev);
}

EXPORT_SYMBOL(kill_anon_super);

void kill_litter_super(struct super_block *sb)
{
	if (sb->s_root)
		d_genocide(sb->s_root);
	kill_anon_super(sb);
}

EXPORT_SYMBOL(kill_litter_super);

static int ns_test_super(struct super_block *sb, void *data)
{
	return sb->s_fs_info == data;
}

static int ns_set_super(struct super_block *sb, void *data)
{
	sb->s_fs_info = data;
	return set_anon_super(sb, NULL);
}

struct dentry *mount_ns(struct file_system_type *fs_type, int flags,
	void *data, int (*fill_super)(struct super_block *, void *, int))
{
	struct super_block *sb;

	sb = sget(fs_type, ns_test_super, ns_set_super, flags, data);
	if (IS_ERR(sb))
		return ERR_CAST(sb);

	if (!sb->s_root) {
		int err;
		err = fill_super(sb, data, flags & MS_SILENT ? 1 : 0);
		if (err) {
			deactivate_locked_super(sb);
			return ERR_PTR(err);
		}

		sb->s_flags |= MS_ACTIVE;
	}

	return dget(sb->s_root);
}

EXPORT_SYMBOL(mount_ns);

#ifdef CONFIG_BLOCK
static int set_bdev_super(struct super_block *s, void *data)
{
	s->s_bdev = data;
	s->s_dev = s->s_bdev->bd_dev;

	/*
	 * We set the bdi here to the queue backing, file systems can
	 * overwrite this in ->fill_super()
	 */
	s->s_bdi = &bdev_get_queue(s->s_bdev)->backing_dev_info;
	return 0;
}

static int test_bdev_super(struct super_block *s, void *data)
{
	return (void *)s->s_bdev == data;
}

struct dentry *mount_bdev(struct file_system_type *fs_type,
	int flags, const char *dev_name, void *data,
	int (*fill_super)(struct super_block *, void *, int))
{
	struct block_device *bdev;
	struct super_block *s;
	fmode_t mode = FMODE_READ | FMODE_EXCL;
	int error = 0;

	if (!(flags & MS_RDONLY))
		mode |= FMODE_WRITE;

	bdev = blkdev_get_by_path(dev_name, mode, fs_type);
	if (IS_ERR(bdev))
		return ERR_CAST(bdev);

	/*
	 * once the super is inserted into the list by sget, s_umount
	 * will protect the lockfs code from trying to start a snapshot
	 * while we are mounting
	 */
	mutex_lock(&bdev->bd_fsfreeze_mutex);
	if (bdev->bd_fsfreeze_count > 0) {
		mutex_unlock(&bdev->bd_fsfreeze_mutex);
		error = -EBUSY;
		goto error_bdev;
	}
	s = sget(fs_type, test_bdev_super, set_bdev_super, flags | MS_NOSEC,
		 bdev);
	mutex_unlock(&bdev->bd_fsfreeze_mutex);
	if (IS_ERR(s))
		goto error_s;

	if (s->s_root) {
		if ((flags ^ s->s_flags) & MS_RDONLY) {
			deactivate_locked_super(s);
			error = -EBUSY;
			goto error_bdev;
		}

		/*
		 * s_umount nests inside bd_mutex during
		 * __invalidate_device().  blkdev_put() acquires
		 * bd_mutex and can't be called under s_umount.  Drop
		 * s_umount temporarily.  This is safe as we're
		 * holding an active reference.
		 */
		up_write(&s->s_umount);
		blkdev_put(bdev, mode);
		down_write(&s->s_umount);
	} else {
		char b[BDEVNAME_SIZE];

		s->s_mode = mode;
		strlcpy(s->s_id, bdevname(bdev, b), sizeof(s->s_id));
		sb_set_blocksize(s, block_size(bdev));
		error = fill_super(s, data, flags & MS_SILENT ? 1 : 0);
		if (error) {
			deactivate_locked_super(s);
			goto error;
		}

		s->s_flags |= MS_ACTIVE;
		bdev->bd_super = s;
	}

	return dget(s->s_root);

error_s:
	error = PTR_ERR(s);
error_bdev:
	blkdev_put(bdev, mode);
error:
	return ERR_PTR(error);
}
EXPORT_SYMBOL(mount_bdev);

void kill_block_super(struct super_block *sb)
{
	struct block_device *bdev = sb->s_bdev;
	fmode_t mode = sb->s_mode;

	bdev->bd_super = NULL;
	generic_shutdown_super(sb);
	sync_blockdev(bdev);
	WARN_ON_ONCE(!(mode & FMODE_EXCL));
	blkdev_put(bdev, mode | FMODE_EXCL);
}

EXPORT_SYMBOL(kill_block_super);
#endif

struct dentry *mount_nodev(struct file_system_type *fs_type,
	int flags, void *data,
	int (*fill_super)(struct super_block *, void *, int))
{
	int error;
	struct super_block *s = sget(fs_type, NULL, set_anon_super, flags, NULL);

	if (IS_ERR(s))
		return ERR_CAST(s);

	error = fill_super(s, data, flags & MS_SILENT ? 1 : 0);
	if (error) {
		deactivate_locked_super(s);
		return ERR_PTR(error);
	}
	s->s_flags |= MS_ACTIVE;
	return dget(s->s_root);
}
EXPORT_SYMBOL(mount_nodev);

static int compare_single(struct super_block *s, void *p)
{
	return 1;
}

struct dentry *mount_single(struct file_system_type *fs_type,
	int flags, void *data,
	int (*fill_super)(struct super_block *, void *, int))
{
	struct super_block *s;
	int error;

	s = sget(fs_type, compare_single, set_anon_super, flags, NULL);
	if (IS_ERR(s))
		return ERR_CAST(s);
	if (!s->s_root) {
		error = fill_super(s, data, flags & MS_SILENT ? 1 : 0);
		if (error) {
			deactivate_locked_super(s);
			return ERR_PTR(error);
		}
		s->s_flags |= MS_ACTIVE;
	} else {
		do_remount_sb(s, flags, data, 0);
	}
	return dget(s->s_root);
}
EXPORT_SYMBOL(mount_single);

struct dentry *
mount_fs(struct file_system_type *type, int flags, const char *name, void *data)
{
	struct dentry *root;
	struct super_block *sb;
	char *secdata = NULL;
	int error = -ENOMEM;

	if (data && !(type->fs_flags & FS_BINARY_MOUNTDATA)) {
		secdata = alloc_secdata();
		if (!secdata)
			goto out;

		error = security_sb_copy_data(data, secdata);
		if (error)
			goto out_free_secdata;
	}

	root = type->mount(type, flags, name, data);
	if (IS_ERR(root)) {
		error = PTR_ERR(root);
		goto out_free_secdata;
	}
	sb = root->d_sb;
	BUG_ON(!sb);
	WARN_ON(!sb->s_bdi);
	WARN_ON(sb->s_bdi == &default_backing_dev_info);
	sb->s_flags |= MS_BORN;

	error = security_sb_kern_mount(sb, flags, secdata);
	if (error)
		goto out_sb;

	/*
	 * filesystems should never set s_maxbytes larger than MAX_LFS_FILESIZE
	 * but s_maxbytes was an unsigned long long for many releases. Throw
	 * this warning for a little while to try and catch filesystems that
	 * violate this rule.
	 */
	WARN((sb->s_maxbytes < 0), "%s set sb->s_maxbytes to "
		"negative value (%lld)\n", type->name, sb->s_maxbytes);

	up_write(&sb->s_umount);
	free_secdata(secdata);
	return root;
out_sb:
	dput(root);
	deactivate_locked_super(sb);
out_free_secdata:
	free_secdata(secdata);
out:
	return ERR_PTR(error);
}

/*
 * This is an internal function, please use sb_end_{write,pagefault,intwrite}
 * instead.
 */
void __sb_end_write(struct super_block *sb, int level)
{
	percpu_counter_dec(&sb->s_writers.counter[level-1]);
	/*
	 * Make sure s_writers are updated before we wake up waiters in
	 * freeze_super().
	 */
	smp_mb();
	if (waitqueue_active(&sb->s_writers.wait))
		wake_up(&sb->s_writers.wait);
	rwsem_release(&sb->s_writers.lock_map[level-1], 1, _RET_IP_);
}
EXPORT_SYMBOL(__sb_end_write);

#ifdef CONFIG_LOCKDEP
/*
 * We want lockdep to tell us about possible deadlocks with freezing but
 * it's it bit tricky to properly instrument it. Getting a freeze protection
 * works as getting a read lock but there are subtle problems. XFS for example
 * gets freeze protection on internal level twice in some cases, which is OK
 * only because we already hold a freeze protection also on higher level. Due
 * to these cases we have to tell lockdep we are doing trylock when we
 * already hold a freeze protection for a higher freeze level.
 */
static void acquire_freeze_lock(struct super_block *sb, int level, bool trylock,
				unsigned long ip)
{
	int i;

	if (!trylock) {
		for (i = 0; i < level - 1; i++)
			if (lock_is_held(&sb->s_writers.lock_map[i])) {
				trylock = true;
				break;
			}
	}
	rwsem_acquire_read(&sb->s_writers.lock_map[level-1], 0, trylock, ip);
}
#endif

/*
 * This is an internal function, please use sb_start_{write,pagefault,intwrite}
 * instead.
 */
int __sb_start_write(struct super_block *sb, int level, bool wait)
{
retry:
	if (unlikely(sb->s_writers.frozen >= level)) {
		if (!wait)
			return 0;
		wait_event(sb->s_writers.wait_unfrozen,
			   sb->s_writers.frozen < level);
	}

#ifdef CONFIG_LOCKDEP
	acquire_freeze_lock(sb, level, !wait, _RET_IP_);
#endif
	percpu_counter_inc(&sb->s_writers.counter[level-1]);
	/*
	 * Make sure counter is updated before we check for frozen.
	 * freeze_super() first sets frozen and then checks the counter.
	 */
	smp_mb();
	if (unlikely(sb->s_writers.frozen >= level)) {
		__sb_end_write(sb, level);
		goto retry;
	}
	return 1;
}
EXPORT_SYMBOL(__sb_start_write);

/**
 * sb_wait_write - wait until all writers to given file system finish
 * @sb: the super for which we wait
 * @level: type of writers we wait for (normal vs page fault)
 *
 * This function waits until there are no writers of given type to given file
 * system. Caller of this function should make sure there can be no new writers
 * of type @level before calling this function. Otherwise this function can
 * livelock.
 */
static void sb_wait_write(struct super_block *sb, int level)
{
	s64 writers;

	/*
	 * We just cycle-through lockdep here so that it does not complain
	 * about returning with lock to userspace
	 */
	rwsem_acquire(&sb->s_writers.lock_map[level-1], 0, 0, _THIS_IP_);
	rwsem_release(&sb->s_writers.lock_map[level-1], 1, _THIS_IP_);

	do {
		DEFINE_WAIT(wait);

		/*
		 * We use a barrier in prepare_to_wait() to separate setting
		 * of frozen and checking of the counter
		 */
		prepare_to_wait(&sb->s_writers.wait, &wait,
				TASK_UNINTERRUPTIBLE);

		writers = percpu_counter_sum(&sb->s_writers.counter[level-1]);
		if (writers)
			schedule();

		finish_wait(&sb->s_writers.wait, &wait);
	} while (writers);
}

/**
 * freeze_super - lock the filesystem and force it into a consistent state
 * @sb: the super to lock
 *
 * Syncs the super to make sure the filesystem is consistent and calls the fs's
 * freeze_fs.  Subsequent calls to this without first thawing the fs will return
 * -EBUSY.
 *
 * During this function, sb->s_writers.frozen goes through these values:
 *
 * SB_UNFROZEN: File system is normal, all writes progress as usual.
 *
 * SB_FREEZE_WRITE: The file system is in the process of being frozen.  New
 * writes should be blocked, though page faults are still allowed. We wait for
 * all writes to complete and then proceed to the next stage.
 *
 * SB_FREEZE_PAGEFAULT: Freezing continues. Now also page faults are blocked
 * but internal fs threads can still modify the filesystem (although they
 * should not dirty new pages or inodes), writeback can run etc. After waiting
 * for all running page faults we sync the filesystem which will clean all
 * dirty pages and inodes (no new dirty pages or inodes can be created when
 * sync is running).
 *
 * SB_FREEZE_FS: The file system is frozen. Now all internal sources of fs
 * modification are blocked (e.g. XFS preallocation truncation on inode
 * reclaim). This is usually implemented by blocking new transactions for
 * filesystems that have them and need this additional guard. After all
 * internal writers are finished we call ->freeze_fs() to finish filesystem
 * freezing. Then we transition to SB_FREEZE_COMPLETE state. This state is
 * mostly auxiliary for filesystems to verify they do not modify frozen fs.
 *
 * sb->s_writers.frozen is protected by sb->s_umount.
 */
int freeze_super(struct super_block *sb)
{
	int ret;

	atomic_inc(&sb->s_active);
	down_write(&sb->s_umount);
	if (sb->s_writers.frozen != SB_UNFROZEN) {
		deactivate_locked_super(sb);
		return -EBUSY;
	}

	if (!(sb->s_flags & MS_BORN)) {
		up_write(&sb->s_umount);
		return 0;	/* sic - it's "nothing to do" */
	}

	if (sb->s_flags & MS_RDONLY) {
		/* Nothing to do really... */
		sb->s_writers.frozen = SB_FREEZE_COMPLETE;
		up_write(&sb->s_umount);
		return 0;
	}

	/* From now on, no new normal writers can start */
	sb->s_writers.frozen = SB_FREEZE_WRITE;
	smp_wmb();

	/* Release s_umount to preserve sb_start_write -> s_umount ordering */
	up_write(&sb->s_umount);

	sb_wait_write(sb, SB_FREEZE_WRITE);

	/* Now we go and block page faults... */
	down_write(&sb->s_umount);
	sb->s_writers.frozen = SB_FREEZE_PAGEFAULT;
	smp_wmb();

	sb_wait_write(sb, SB_FREEZE_PAGEFAULT);

	/* All writers are done so after syncing there won't be dirty data */
	sync_filesystem(sb);

	/* Now wait for internal filesystem counter */
	sb->s_writers.frozen = SB_FREEZE_FS;
	smp_wmb();
	sb_wait_write(sb, SB_FREEZE_FS);

	if (sb->s_op->freeze_fs) {
		ret = sb->s_op->freeze_fs(sb);
		if (ret) {
			printk(KERN_ERR
				"VFS:Filesystem freeze failed\n");
			sb->s_writers.frozen = SB_UNFROZEN;
			smp_wmb();
			wake_up(&sb->s_writers.wait_unfrozen);
			deactivate_locked_super(sb);
			return ret;
		}
	}
	/*
	 * This is just for debugging purposes so that fs can warn if it
	 * sees write activity when frozen is set to SB_FREEZE_COMPLETE.
	 */
	sb->s_writers.frozen = SB_FREEZE_COMPLETE;
	up_write(&sb->s_umount);
	return 0;
}
EXPORT_SYMBOL(freeze_super);

/**
 * thaw_super -- unlock filesystem
 * @sb: the super to thaw
 *
 * Unlocks the filesystem and marks it writeable again after freeze_super().
 */
int thaw_super(struct super_block *sb)
{
	int error;

	down_write(&sb->s_umount);
	if (sb->s_writers.frozen == SB_UNFROZEN) {
		up_write(&sb->s_umount);
		return -EINVAL;
	}

	if (sb->s_flags & MS_RDONLY)
		goto out;

	if (sb->s_op->unfreeze_fs) {
		error = sb->s_op->unfreeze_fs(sb);
		if (error) {
			printk(KERN_ERR
				"VFS:Filesystem thaw failed\n");
			up_write(&sb->s_umount);
			return error;
		}
	}

out:
	sb->s_writers.frozen = SB_UNFROZEN;
	smp_wmb();
	wake_up(&sb->s_writers.wait_unfrozen);
	deactivate_locked_super(sb);

	return 0;
}
EXPORT_SYMBOL(thaw_super);<|MERGE_RESOLUTION|>--- conflicted
+++ resolved
@@ -100,34 +100,6 @@
 						       sc->nid);
 	}
 
-<<<<<<< HEAD
-	drop_super(sb);
-	return freed;
-}
-
-static unsigned long super_cache_count(struct shrinker *shrink,
-				       struct shrink_control *sc)
-{
-	struct super_block *sb;
-	long	total_objects = 0;
-
-	sb = container_of(shrink, struct super_block, s_shrink);
-
-	if (!grab_super_passive(sb))
-		return 0;
-
-	if (sb->s_op && sb->s_op->nr_cached_objects)
-		total_objects = sb->s_op->nr_cached_objects(sb,
-						 sc->nid);
-
-	total_objects += list_lru_count_node(&sb->s_dentry_lru,
-						 sc->nid);
-	total_objects += list_lru_count_node(&sb->s_inode_lru,
-						 sc->nid);
-
-	total_objects = vfs_pressure_ratio(total_objects);
-=======
->>>>>>> d8ec26d7
 	drop_super(sb);
 	return freed;
 }
@@ -191,74 +163,6 @@
 	static const struct super_operations default_op;
 	int i;
 
-<<<<<<< HEAD
-	if (s) {
-		if (security_sb_alloc(s))
-			goto out_free_sb;
-
-#ifdef CONFIG_SMP
-		s->s_files = alloc_percpu(struct list_head);
-		if (!s->s_files)
-			goto err_out;
-		else {
-			int i;
-
-			for_each_possible_cpu(i)
-				INIT_LIST_HEAD(per_cpu_ptr(s->s_files, i));
-		}
-#else
-		INIT_LIST_HEAD(&s->s_files);
-#endif
-		if (init_sb_writers(s, type))
-			goto err_out;
-		s->s_flags = flags;
-		s->s_bdi = &default_backing_dev_info;
-		INIT_HLIST_NODE(&s->s_instances);
-		INIT_HLIST_BL_HEAD(&s->s_anon);
-		INIT_LIST_HEAD(&s->s_inodes);
-
-		if (list_lru_init(&s->s_dentry_lru))
-			goto err_out;
-		if (list_lru_init(&s->s_inode_lru))
-			goto err_out_dentry_lru;
-
-		INIT_LIST_HEAD(&s->s_mounts);
-		init_rwsem(&s->s_umount);
-		lockdep_set_class(&s->s_umount, &type->s_umount_key);
-		/*
-		 * sget() can have s_umount recursion.
-		 *
-		 * When it cannot find a suitable sb, it allocates a new
-		 * one (this one), and tries again to find a suitable old
-		 * one.
-		 *
-		 * In case that succeeds, it will acquire the s_umount
-		 * lock of the old one. Since these are clearly distrinct
-		 * locks, and this object isn't exposed yet, there's no
-		 * risk of deadlocks.
-		 *
-		 * Annotate this by putting this lock in a different
-		 * subclass.
-		 */
-		down_write_nested(&s->s_umount, SINGLE_DEPTH_NESTING);
-		s->s_count = 1;
-		atomic_set(&s->s_active, 1);
-		mutex_init(&s->s_vfs_rename_mutex);
-		lockdep_set_class(&s->s_vfs_rename_mutex, &type->s_vfs_rename_key);
-		mutex_init(&s->s_dquot.dqio_mutex);
-		mutex_init(&s->s_dquot.dqonoff_mutex);
-		init_rwsem(&s->s_dquot.dqptr_sem);
-		s->s_maxbytes = MAX_NON_LFS;
-		s->s_op = &default_op;
-		s->s_time_gran = 1000000000;
-		s->cleancache_poolid = -1;
-
-		s->s_shrink.seeks = DEFAULT_SEEKS;
-		s->s_shrink.scan_objects = super_cache_scan;
-		s->s_shrink.count_objects = super_cache_count;
-		s->s_shrink.batch = 1024;
-		s->s_shrink.flags = SHRINKER_NUMA_AWARE;
-=======
 	if (!s)
 		return NULL;
 
@@ -270,7 +174,6 @@
 			goto fail;
 		lockdep_init_map(&s->s_writers.lock_map[i], sb_writers_name[i],
 				 &type->s_writers_key[i], 0);
->>>>>>> d8ec26d7
 	}
 	init_waitqueue_head(&s->s_writers.wait);
 	init_waitqueue_head(&s->s_writers.wait_unfrozen);
@@ -322,48 +225,10 @@
 	s->s_shrink.batch = 1024;
 	s->s_shrink.flags = SHRINKER_NUMA_AWARE;
 	return s;
-<<<<<<< HEAD
-
-err_out_dentry_lru:
-	list_lru_destroy(&s->s_dentry_lru);
-err_out:
-	security_sb_free(s);
-#ifdef CONFIG_SMP
-	if (s->s_files)
-		free_percpu(s->s_files);
-#endif
-	destroy_sb_writers(s);
-out_free_sb:
-	kfree(s);
-	s = NULL;
-	goto out;
-}
-
-/**
- *	destroy_super	-	frees a superblock
- *	@s: superblock to free
- *
- *	Frees a superblock.
- */
-static inline void destroy_super(struct super_block *s)
-{
-	list_lru_destroy(&s->s_dentry_lru);
-	list_lru_destroy(&s->s_inode_lru);
-#ifdef CONFIG_SMP
-	free_percpu(s->s_files);
-#endif
-	destroy_sb_writers(s);
-	security_sb_free(s);
-	WARN_ON(!list_empty(&s->s_mounts));
-	kfree(s->s_subtype);
-	kfree(s->s_options);
-	kfree(s);
-=======
 
 fail:
 	destroy_super(s);
 	return NULL;
->>>>>>> d8ec26d7
 }
 
 /* Superblock refcounting  */
