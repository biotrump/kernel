/*
 * Copyright 2012 Red Hat Inc.
 *
 * Permission is hereby granted, free of charge, to any person obtaining a
 * copy of this software and associated documentation files (the
 * "Software"), to deal in the Software without restriction, including
 * without limitation the rights to use, copy, modify, merge, publish,
 * distribute, sub license, and/or sell copies of the Software, and to
 * permit persons to whom the Software is furnished to do so, subject to
 * the following conditions:
 *
 * THE SOFTWARE IS PROVIDED "AS IS", WITHOUT WARRANTY OF ANY KIND, EXPRESS OR
 * IMPLIED, INCLUDING BUT NOT LIMITED TO THE WARRANTIES OF MERCHANTABILITY,
 * FITNESS FOR A PARTICULAR PURPOSE AND NON-INFRINGEMENT. IN NO EVENT SHALL
 * THE COPYRIGHT HOLDERS, AUTHORS AND/OR ITS SUPPLIERS BE LIABLE FOR ANY CLAIM,
 * DAMAGES OR OTHER LIABILITY, WHETHER IN AN ACTION OF CONTRACT, TORT OR
 * OTHERWISE, ARISING FROM, OUT OF OR IN CONNECTION WITH THE SOFTWARE OR THE
 * USE OR OTHER DEALINGS IN THE SOFTWARE.
 *
 * The above copyright notice and this permission notice (including the
 * next paragraph) shall be included in all copies or substantial portions
 * of the Software.
 *
 */
/*
 * Authors: Dave Airlie <airlied@redhat.com>
 */
#include <drm/drmP.h>
#include "ast_drv.h"


#include <drm/drm_fb_helper.h>
#include <drm/drm_crtc_helper.h>

#include "ast_dram_tables.h"

void ast_set_index_reg_mask(struct ast_private *ast,
			    uint32_t base, uint8_t index,
			    uint8_t mask, uint8_t val)
{
	u8 tmp;
	ast_io_write8(ast, base, index);
	tmp = (ast_io_read8(ast, base + 1) & mask) | val;
	ast_set_index_reg(ast, base, index, tmp);
}

uint8_t ast_get_index_reg(struct ast_private *ast,
			  uint32_t base, uint8_t index)
{
	uint8_t ret;
	ast_io_write8(ast, base, index);
	ret = ast_io_read8(ast, base + 1);
	return ret;
}

uint8_t ast_get_index_reg_mask(struct ast_private *ast,
			       uint32_t base, uint8_t index, uint8_t mask)
{
	uint8_t ret;
	ast_io_write8(ast, base, index);
	ret = ast_io_read8(ast, base + 1) & mask;
	return ret;
}


static int ast_detect_chip(struct drm_device *dev)
{
	struct ast_private *ast = dev->dev_private;

	if (dev->pdev->device == PCI_CHIP_AST1180) {
		ast->chip = AST1100;
		DRM_INFO("AST 1180 detected\n");
	} else {
		if (dev->pdev->revision >= 0x20) {
			ast->chip = AST2300;
			DRM_INFO("AST 2300 detected\n");
		} else if (dev->pdev->revision >= 0x10) {
			uint32_t data;
			ast_write32(ast, 0xf004, 0x1e6e0000);
			ast_write32(ast, 0xf000, 0x1);

			data = ast_read32(ast, 0x1207c);
			switch (data & 0x0300) {
			case 0x0200:
				ast->chip = AST1100;
				DRM_INFO("AST 1100 detected\n");
				break;
			case 0x0100:
				ast->chip = AST2200;
				DRM_INFO("AST 2200 detected\n");
				break;
			case 0x0000:
				ast->chip = AST2150;
				DRM_INFO("AST 2150 detected\n");
				break;
			default:
				ast->chip = AST2100;
				DRM_INFO("AST 2100 detected\n");
				break;
			}
			ast->vga2_clone = false;
		} else {
			ast->chip = 2000;
			DRM_INFO("AST 2000 detected\n");
		}
	}
	return 0;
}

static int ast_get_dram_info(struct drm_device *dev)
{
	struct ast_private *ast = dev->dev_private;
	uint32_t data, data2;
	uint32_t denum, num, div, ref_pll;

	ast_write32(ast, 0xf004, 0x1e6e0000);
	ast_write32(ast, 0xf000, 0x1);


	ast_write32(ast, 0x10000, 0xfc600309);

	do {
		;
	} while (ast_read32(ast, 0x10000) != 0x01);
	data = ast_read32(ast, 0x10004);

	if (data & 0x400)
		ast->dram_bus_width = 16;
	else
		ast->dram_bus_width = 32;

	if (ast->chip == AST2300) {
		switch (data & 0x03) {
		case 0:
			ast->dram_type = AST_DRAM_512Mx16;
			break;
		default:
		case 1:
			ast->dram_type = AST_DRAM_1Gx16;
			break;
		case 2:
			ast->dram_type = AST_DRAM_2Gx16;
			break;
		case 3:
			ast->dram_type = AST_DRAM_4Gx16;
			break;
		}
	} else {
		switch (data & 0x0c) {
		case 0:
		case 4:
			ast->dram_type = AST_DRAM_512Mx16;
			break;
		case 8:
			if (data & 0x40)
				ast->dram_type = AST_DRAM_1Gx16;
			else
				ast->dram_type = AST_DRAM_512Mx32;
			break;
		case 0xc:
			ast->dram_type = AST_DRAM_1Gx32;
			break;
		}
	}

	data = ast_read32(ast, 0x10120);
	data2 = ast_read32(ast, 0x10170);
	if (data2 & 0x2000)
		ref_pll = 14318;
	else
		ref_pll = 12000;

	denum = data & 0x1f;
	num = (data & 0x3fe0) >> 5;
	data = (data & 0xc000) >> 14;
	switch (data) {
	case 3:
		div = 0x4;
		break;
	case 2:
	case 1:
		div = 0x2;
		break;
	default:
		div = 0x1;
		break;
	}
	ast->mclk = ref_pll * (num + 2) / (denum + 2) * (div * 1000);
	return 0;
}

uint32_t ast_get_max_dclk(struct drm_device *dev, int bpp)
{
	struct ast_private *ast = dev->dev_private;
	uint32_t dclk, jreg;
	uint32_t dram_bus_width, mclk, dram_bandwidth, actual_dram_bandwidth, dram_efficency = 500;

	dram_bus_width = ast->dram_bus_width;
	mclk = ast->mclk;

	if (ast->chip == AST2100 ||
	    ast->chip == AST1100 ||
	    ast->chip == AST2200 ||
	    ast->chip == AST2150 ||
	    ast->dram_bus_width == 16)
		dram_efficency = 600;
	else if (ast->chip == AST2300)
		dram_efficency = 400;

	dram_bandwidth = mclk * dram_bus_width * 2 / 8;
	actual_dram_bandwidth = dram_bandwidth * dram_efficency / 1000;

	if (ast->chip == AST1180)
		dclk = actual_dram_bandwidth / ((bpp + 1) / 8);
	else {
		jreg = ast_get_index_reg_mask(ast, AST_IO_CRTC_PORT, 0xd0, 0xff);
		if ((jreg & 0x08) && (ast->chip == AST2000))
			dclk = actual_dram_bandwidth / ((bpp + 1 + 16) / 8);
		else if ((jreg & 0x08) && (bpp == 8))
			dclk = actual_dram_bandwidth / ((bpp + 1 + 24) / 8);
		else
			dclk = actual_dram_bandwidth / ((bpp + 1) / 8);
	}

	if (ast->chip == AST2100 ||
	    ast->chip == AST2200 ||
	    ast->chip == AST2300 ||
	    ast->chip == AST1180) {
		if (dclk > 200)
			dclk = 200;
	} else {
		if (dclk > 165)
			dclk = 165;
	}

	return dclk;
}

static void ast_user_framebuffer_destroy(struct drm_framebuffer *fb)
{
	struct ast_framebuffer *ast_fb = to_ast_framebuffer(fb);
	if (ast_fb->obj)
		drm_gem_object_unreference_unlocked(ast_fb->obj);

	drm_framebuffer_cleanup(fb);
	kfree(fb);
}

static const struct drm_framebuffer_funcs ast_fb_funcs = {
	.destroy = ast_user_framebuffer_destroy,
};


int ast_framebuffer_init(struct drm_device *dev,
			 struct ast_framebuffer *ast_fb,
			 struct drm_mode_fb_cmd2 *mode_cmd,
			 struct drm_gem_object *obj)
{
	int ret;

	drm_helper_mode_fill_fb_struct(&ast_fb->base, mode_cmd);
	ast_fb->obj = obj;
	ret = drm_framebuffer_init(dev, &ast_fb->base, &ast_fb_funcs);
	if (ret) {
		DRM_ERROR("framebuffer init failed %d\n", ret);
		return ret;
	}
	return 0;
}

static struct drm_framebuffer *
ast_user_framebuffer_create(struct drm_device *dev,
	       struct drm_file *filp,
	       struct drm_mode_fb_cmd2 *mode_cmd)
{
	struct drm_gem_object *obj;
	struct ast_framebuffer *ast_fb;
	int ret;

	obj = drm_gem_object_lookup(dev, filp, mode_cmd->handles[0]);
	if (obj == NULL)
		return ERR_PTR(-ENOENT);

	ast_fb = kzalloc(sizeof(*ast_fb), GFP_KERNEL);
	if (!ast_fb) {
		drm_gem_object_unreference_unlocked(obj);
		return ERR_PTR(-ENOMEM);
	}

	ret = ast_framebuffer_init(dev, ast_fb, mode_cmd, obj);
	if (ret) {
		drm_gem_object_unreference_unlocked(obj);
		kfree(ast_fb);
		return ERR_PTR(ret);
	}
	return &ast_fb->base;
}

static const struct drm_mode_config_funcs ast_mode_funcs = {
	.fb_create = ast_user_framebuffer_create,
};

static u32 ast_get_vram_info(struct drm_device *dev)
{
	struct ast_private *ast = dev->dev_private;
	u8 jreg;

	ast_open_key(ast);

	jreg = ast_get_index_reg_mask(ast, AST_IO_CRTC_PORT, 0xaa, 0xff);
	switch (jreg & 3) {
	case 0: return AST_VIDMEM_SIZE_8M;
	case 1: return AST_VIDMEM_SIZE_16M;
	case 2: return AST_VIDMEM_SIZE_32M;
	case 3: return AST_VIDMEM_SIZE_64M;
	}
	return AST_VIDMEM_DEFAULT_SIZE;
}

int ast_driver_load(struct drm_device *dev, unsigned long flags)
{
	struct ast_private *ast;
	int ret = 0;

	ast = kzalloc(sizeof(struct ast_private), GFP_KERNEL);
	if (!ast)
		return -ENOMEM;

	dev->dev_private = ast;
	ast->dev = dev;

	ast->regs = pci_iomap(dev->pdev, 1, 0);
	if (!ast->regs) {
		ret = -EIO;
		goto out_free;
	}
	ast->ioregs = pci_iomap(dev->pdev, 2, 0);
	if (!ast->ioregs) {
		ret = -EIO;
		goto out_free;
	}

	ast_detect_chip(dev);

	if (ast->chip != AST1180) {
		ast_get_dram_info(dev);
		ast->vram_size = ast_get_vram_info(dev);
		DRM_INFO("dram %d %d %d %08x\n", ast->mclk, ast->dram_type, ast->dram_bus_width, ast->vram_size);
	}

	ret = ast_mm_init(ast);
	if (ret)
		goto out_free;

	drm_mode_config_init(dev);

	dev->mode_config.funcs = (void *)&ast_mode_funcs;
	dev->mode_config.min_width = 0;
	dev->mode_config.min_height = 0;
	dev->mode_config.preferred_depth = 24;
	dev->mode_config.prefer_shadow = 1;

	if (ast->chip == AST2100 ||
	    ast->chip == AST2200 ||
	    ast->chip == AST2300 ||
	    ast->chip == AST1180) {
		dev->mode_config.max_width = 1920;
		dev->mode_config.max_height = 2048;
	} else {
		dev->mode_config.max_width = 1600;
		dev->mode_config.max_height = 1200;
	}

	ret = ast_mode_init(dev);
	if (ret)
		goto out_free;

	ret = ast_fbdev_init(dev);
	if (ret)
		goto out_free;

	return 0;
out_free:
	kfree(ast);
	dev->dev_private = NULL;
	return ret;
}

int ast_driver_unload(struct drm_device *dev)
{
	struct ast_private *ast = dev->dev_private;

	ast_mode_fini(dev);
	ast_fbdev_fini(dev);
	drm_mode_config_cleanup(dev);

	ast_mm_fini(ast);
	pci_iounmap(dev->pdev, ast->ioregs);
	pci_iounmap(dev->pdev, ast->regs);
	kfree(ast);
	return 0;
}

int ast_gem_create(struct drm_device *dev,
		   u32 size, bool iskernel,
		   struct drm_gem_object **obj)
{
	struct ast_bo *astbo;
	int ret;

	*obj = NULL;

	size = roundup(size, PAGE_SIZE);
	if (size == 0)
		return -EINVAL;

	ret = ast_bo_create(dev, size, 0, 0, &astbo);
	if (ret) {
		if (ret != -ERESTARTSYS)
			DRM_ERROR("failed to allocate GEM object\n");
		return ret;
	}
	*obj = &astbo->gem;
	return 0;
}

int ast_dumb_create(struct drm_file *file,
		    struct drm_device *dev,
		    struct drm_mode_create_dumb *args)
{
	int ret;
	struct drm_gem_object *gobj;
	u32 handle;

	args->pitch = args->width * ((args->bpp + 7) / 8);
	args->size = args->pitch * args->height;

	ret = ast_gem_create(dev, args->size, false,
			     &gobj);
	if (ret)
		return ret;

	ret = drm_gem_handle_create(file, gobj, &handle);
	drm_gem_object_unreference_unlocked(gobj);
	if (ret)
		return ret;

	args->handle = handle;
	return 0;
}

<<<<<<< HEAD
int ast_gem_init_object(struct drm_gem_object *obj)
{
	BUG();
	return 0;
}

=======
>>>>>>> d8ec26d7
void ast_bo_unref(struct ast_bo **bo)
{
	struct ttm_buffer_object *tbo;

	if ((*bo) == NULL)
		return;

	tbo = &((*bo)->bo);
	ttm_bo_unref(&tbo);
	if (tbo == NULL)
		*bo = NULL;

}
void ast_gem_free_object(struct drm_gem_object *obj)
{
	struct ast_bo *ast_bo = gem_to_ast_bo(obj);

	if (!ast_bo)
		return;
	ast_bo_unref(&ast_bo);
}


static inline u64 ast_bo_mmap_offset(struct ast_bo *bo)
{
	return drm_vma_node_offset_addr(&bo->bo.vma_node);
}
int
ast_dumb_mmap_offset(struct drm_file *file,
		     struct drm_device *dev,
		     uint32_t handle,
		     uint64_t *offset)
{
	struct drm_gem_object *obj;
	int ret;
	struct ast_bo *bo;

	mutex_lock(&dev->struct_mutex);
	obj = drm_gem_object_lookup(dev, file, handle);
	if (obj == NULL) {
		ret = -ENOENT;
		goto out_unlock;
	}

	bo = gem_to_ast_bo(obj);
	*offset = ast_bo_mmap_offset(bo);

	drm_gem_object_unreference(obj);
	ret = 0;
out_unlock:
	mutex_unlock(&dev->struct_mutex);
	return ret;

}
<|MERGE_RESOLUTION|>--- conflicted
+++ resolved
@@ -449,15 +449,6 @@
 	return 0;
 }
 
-<<<<<<< HEAD
-int ast_gem_init_object(struct drm_gem_object *obj)
-{
-	BUG();
-	return 0;
-}
-
-=======
->>>>>>> d8ec26d7
 void ast_bo_unref(struct ast_bo **bo)
 {
 	struct ttm_buffer_object *tbo;
