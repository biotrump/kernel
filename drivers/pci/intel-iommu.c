--- conflicted
+++ resolved
@@ -61,11 +61,7 @@
 /* global iommu list, set NULL for ignored DMAR units */
 static struct intel_iommu **g_iommus;
 
-<<<<<<< HEAD
-static int rwbf_quirk = 0;
-=======
 static int rwbf_quirk;
->>>>>>> 9af88143
 
 /*
  * 0: Present
@@ -3146,15 +3142,10 @@
 
 static void __devinit quirk_iommu_rwbf(struct pci_dev *dev)
 {
-<<<<<<< HEAD
-	/* Mobile 4 Series Chipset neglects to set RWBF capability,
-	   but needs it */
-=======
 	/*
 	 * Mobile 4 Series Chipset neglects to set RWBF capability,
 	 * but needs it:
 	 */
->>>>>>> 9af88143
 	printk(KERN_INFO "DMAR: Forcing write-buffer flush capability\n");
 	rwbf_quirk = 1;
 }
