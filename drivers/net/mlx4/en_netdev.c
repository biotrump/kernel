/*
 * Copyright (c) 2007 Mellanox Technologies. All rights reserved.
 *
 * This software is available to you under a choice of one of two
 * licenses.  You may choose to be licensed under the terms of the GNU
 * General Public License (GPL) Version 2, available from the file
 * COPYING in the main directory of this source tree, or the
 * OpenIB.org BSD license below:
 *
 *     Redistribution and use in source and binary forms, with or
 *     without modification, are permitted provided that the following
 *     conditions are met:
 *
 *      - Redistributions of source code must retain the above
 *        copyright notice, this list of conditions and the following
 *        disclaimer.
 *
 *      - Redistributions in binary form must reproduce the above
 *        copyright notice, this list of conditions and the following
 *        disclaimer in the documentation and/or other materials
 *        provided with the distribution.
 *
 * THE SOFTWARE IS PROVIDED "AS IS", WITHOUT WARRANTY OF ANY KIND,
 * EXPRESS OR IMPLIED, INCLUDING BUT NOT LIMITED TO THE WARRANTIES OF
 * MERCHANTABILITY, FITNESS FOR A PARTICULAR PURPOSE AND
 * NONINFRINGEMENT. IN NO EVENT SHALL THE AUTHORS OR COPYRIGHT HOLDERS
 * BE LIABLE FOR ANY CLAIM, DAMAGES OR OTHER LIABILITY, WHETHER IN AN
 * ACTION OF CONTRACT, TORT OR OTHERWISE, ARISING FROM, OUT OF OR IN
 * CONNECTION WITH THE SOFTWARE OR THE USE OR OTHER DEALINGS IN THE
 * SOFTWARE.
 *
 */

#include <linux/etherdevice.h>
#include <linux/tcp.h>
#include <linux/if_vlan.h>
#include <linux/delay.h>
#include <linux/slab.h>

#include <linux/mlx4/driver.h>
#include <linux/mlx4/device.h>
#include <linux/mlx4/cmd.h>
#include <linux/mlx4/cq.h>

#include "mlx4_en.h"
#include "en_port.h"


static void mlx4_en_vlan_rx_register(struct net_device *dev, struct vlan_group *grp)
{
	struct mlx4_en_priv *priv = netdev_priv(dev);
	struct mlx4_en_dev *mdev = priv->mdev;
	int err;

	en_dbg(HW, priv, "Registering VLAN group:%p\n", grp);
	priv->vlgrp = grp;

	mutex_lock(&mdev->state_lock);
	if (mdev->device_up && priv->port_up) {
		err = mlx4_SET_VLAN_FLTR(mdev->dev, priv->port, grp);
		if (err)
			en_err(priv, "Failed configuring VLAN filter\n");
	}
	mutex_unlock(&mdev->state_lock);
}

static void mlx4_en_vlan_rx_add_vid(struct net_device *dev, unsigned short vid)
{
	struct mlx4_en_priv *priv = netdev_priv(dev);
	struct mlx4_en_dev *mdev = priv->mdev;
	int err;
	int idx;

	if (!priv->vlgrp)
		return;

	en_dbg(HW, priv, "adding VLAN:%d (vlgrp entry:%p)\n",
	       vid, vlan_group_get_device(priv->vlgrp, vid));

	/* Add VID to port VLAN filter */
	mutex_lock(&mdev->state_lock);
	if (mdev->device_up && priv->port_up) {
		err = mlx4_SET_VLAN_FLTR(mdev->dev, priv->port, priv->vlgrp);
		if (err)
			en_err(priv, "Failed configuring VLAN filter\n");
	}
	if (mlx4_register_vlan(mdev->dev, priv->port, vid, &idx))
		en_err(priv, "failed adding vlan %d\n", vid);
	mutex_unlock(&mdev->state_lock);

}

static void mlx4_en_vlan_rx_kill_vid(struct net_device *dev, unsigned short vid)
{
	struct mlx4_en_priv *priv = netdev_priv(dev);
	struct mlx4_en_dev *mdev = priv->mdev;
	int err;
	int idx;

	if (!priv->vlgrp)
		return;

	en_dbg(HW, priv, "Killing VID:%d (vlgrp:%p vlgrp entry:%p)\n",
	       vid, priv->vlgrp, vlan_group_get_device(priv->vlgrp, vid));
	vlan_group_set_device(priv->vlgrp, vid, NULL);

	/* Remove VID from port VLAN filter */
	mutex_lock(&mdev->state_lock);
	if (!mlx4_find_cached_vlan(mdev->dev, priv->port, vid, &idx))
		mlx4_unregister_vlan(mdev->dev, priv->port, idx);
	else
		en_err(priv, "could not find vid %d in cache\n", vid);

	if (mdev->device_up && priv->port_up) {
		err = mlx4_SET_VLAN_FLTR(mdev->dev, priv->port, priv->vlgrp);
		if (err)
			en_err(priv, "Failed configuring VLAN filter\n");
	}
	mutex_unlock(&mdev->state_lock);
}

u64 mlx4_en_mac_to_u64(u8 *addr)
{
	u64 mac = 0;
	int i;

	for (i = 0; i < ETH_ALEN; i++) {
		mac <<= 8;
		mac |= addr[i];
	}
	return mac;
}

static int mlx4_en_set_mac(struct net_device *dev, void *addr)
{
	struct mlx4_en_priv *priv = netdev_priv(dev);
	struct mlx4_en_dev *mdev = priv->mdev;
	struct sockaddr *saddr = addr;

	if (!is_valid_ether_addr(saddr->sa_data))
		return -EADDRNOTAVAIL;

	memcpy(dev->dev_addr, saddr->sa_data, ETH_ALEN);
	priv->mac = mlx4_en_mac_to_u64(dev->dev_addr);
	queue_work(mdev->workqueue, &priv->mac_task);
	return 0;
}

static void mlx4_en_do_set_mac(struct work_struct *work)
{
	struct mlx4_en_priv *priv = container_of(work, struct mlx4_en_priv,
						 mac_task);
	struct mlx4_en_dev *mdev = priv->mdev;
	int err = 0;

	mutex_lock(&mdev->state_lock);
	if (priv->port_up) {
		/* Remove old MAC and insert the new one */
		err = mlx4_replace_mac(mdev->dev, priv->port,
				       priv->base_qpn, priv->mac, 0);
		if (err)
			en_err(priv, "Failed changing HW MAC address\n");
	} else
		en_dbg(HW, priv, "Port is down while "
				 "registering mac, exiting...\n");

	mutex_unlock(&mdev->state_lock);
}

static void mlx4_en_clear_list(struct net_device *dev)
{
	struct mlx4_en_priv *priv = netdev_priv(dev);

	kfree(priv->mc_addrs);
	priv->mc_addrs_cnt = 0;
}

static void mlx4_en_cache_mclist(struct net_device *dev)
{
	struct mlx4_en_priv *priv = netdev_priv(dev);
	struct netdev_hw_addr *ha;
	char *mc_addrs;
	int mc_addrs_cnt = netdev_mc_count(dev);
	int i;

	mc_addrs = kmalloc(mc_addrs_cnt * ETH_ALEN, GFP_ATOMIC);
	if (!mc_addrs) {
		en_err(priv, "failed to allocate multicast list\n");
		return;
	}
	i = 0;
	netdev_for_each_mc_addr(ha, dev)
		memcpy(mc_addrs + i++ * ETH_ALEN, ha->addr, ETH_ALEN);
	priv->mc_addrs = mc_addrs;
	priv->mc_addrs_cnt = mc_addrs_cnt;
}


static void mlx4_en_set_multicast(struct net_device *dev)
{
	struct mlx4_en_priv *priv = netdev_priv(dev);

	if (!priv->port_up)
		return;

	queue_work(priv->mdev->workqueue, &priv->mcast_task);
}

static void mlx4_en_do_set_multicast(struct work_struct *work)
{
	struct mlx4_en_priv *priv = container_of(work, struct mlx4_en_priv,
						 mcast_task);
	struct mlx4_en_dev *mdev = priv->mdev;
	struct net_device *dev = priv->dev;
	u64 mcast_addr = 0;
	u8 mc_list[16] = {0};
	int err;

	mutex_lock(&mdev->state_lock);
	if (!mdev->device_up) {
		en_dbg(HW, priv, "Card is not up, "
				 "ignoring multicast change.\n");
		goto out;
	}
	if (!priv->port_up) {
		en_dbg(HW, priv, "Port is down, "
				 "ignoring  multicast change.\n");
		goto out;
	}

	/*
	 * Promsicuous mode: disable all filters
	 */

	if (dev->flags & IFF_PROMISC) {
		if (!(priv->flags & MLX4_EN_FLAG_PROMISC)) {
			if (netif_msg_rx_status(priv))
				en_warn(priv, "Entering promiscuous mode\n");
			priv->flags |= MLX4_EN_FLAG_PROMISC;

			/* Enable promiscouos mode */
			if (!mdev->dev->caps.vep_uc_steering)
				err = mlx4_SET_PORT_qpn_calc(mdev->dev, priv->port,
							     priv->base_qpn, 1);
			else
				err = mlx4_unicast_promisc_add(mdev->dev, priv->base_qpn,
							       priv->port);
			if (err)
				en_err(priv, "Failed enabling "
					     "promiscous mode\n");

			/* Disable port multicast filter (unconditionally) */
			err = mlx4_SET_MCAST_FLTR(mdev->dev, priv->port, 0,
						  0, MLX4_MCAST_DISABLE);
			if (err)
				en_err(priv, "Failed disabling "
					     "multicast filter\n");

			/* Add the default qp number as multicast promisc */
			if (!(priv->flags & MLX4_EN_FLAG_MC_PROMISC)) {
				err = mlx4_multicast_promisc_add(mdev->dev, priv->base_qpn,
								 priv->port);
				if (err)
					en_err(priv, "Failed entering multicast promisc mode\n");
				priv->flags |= MLX4_EN_FLAG_MC_PROMISC;
			}

			if (priv->vlgrp) {
				/* Disable port VLAN filter */
				err = mlx4_SET_VLAN_FLTR(mdev->dev, priv->port, NULL);
				if (err)
					en_err(priv, "Failed disabling VLAN filter\n");
			}
		}
		goto out;
	}

	/*
	 * Not in promiscous mode
	 */

	if (priv->flags & MLX4_EN_FLAG_PROMISC) {
		if (netif_msg_rx_status(priv))
			en_warn(priv, "Leaving promiscuous mode\n");
		priv->flags &= ~MLX4_EN_FLAG_PROMISC;

		/* Disable promiscouos mode */
		if (!mdev->dev->caps.vep_uc_steering)
			err = mlx4_SET_PORT_qpn_calc(mdev->dev, priv->port,
						     priv->base_qpn, 0);
		else
			err = mlx4_unicast_promisc_remove(mdev->dev, priv->base_qpn,
							  priv->port);
		if (err)
			en_err(priv, "Failed disabling promiscous mode\n");

		/* Disable Multicast promisc */
		if (priv->flags & MLX4_EN_FLAG_MC_PROMISC) {
			err = mlx4_multicast_promisc_remove(mdev->dev, priv->base_qpn,
							    priv->port);
			if (err)
				en_err(priv, "Failed disabling multicast promiscous mode\n");
			priv->flags &= ~MLX4_EN_FLAG_MC_PROMISC;
		}

		/* Enable port VLAN filter */
		err = mlx4_SET_VLAN_FLTR(mdev->dev, priv->port, priv->vlgrp);
		if (err)
			en_err(priv, "Failed enabling VLAN filter\n");
	}

	/* Enable/disable the multicast filter according to IFF_ALLMULTI */
	if (dev->flags & IFF_ALLMULTI) {
		err = mlx4_SET_MCAST_FLTR(mdev->dev, priv->port, 0,
					  0, MLX4_MCAST_DISABLE);
		if (err)
			en_err(priv, "Failed disabling multicast filter\n");

		/* Add the default qp number as multicast promisc */
		if (!(priv->flags & MLX4_EN_FLAG_MC_PROMISC)) {
			err = mlx4_multicast_promisc_add(mdev->dev, priv->base_qpn,
							 priv->port);
			if (err)
				en_err(priv, "Failed entering multicast promisc mode\n");
			priv->flags |= MLX4_EN_FLAG_MC_PROMISC;
		}
	} else {
		int i;
		/* Disable Multicast promisc */
		if (priv->flags & MLX4_EN_FLAG_MC_PROMISC) {
			err = mlx4_multicast_promisc_remove(mdev->dev, priv->base_qpn,
							    priv->port);
			if (err)
				en_err(priv, "Failed disabling multicast promiscous mode\n");
			priv->flags &= ~MLX4_EN_FLAG_MC_PROMISC;
		}

		err = mlx4_SET_MCAST_FLTR(mdev->dev, priv->port, 0,
					  0, MLX4_MCAST_DISABLE);
		if (err)
			en_err(priv, "Failed disabling multicast filter\n");

		/* Detach our qp from all the multicast addresses */
		for (i = 0; i < priv->mc_addrs_cnt; i++) {
			memcpy(&mc_list[10], priv->mc_addrs + i * ETH_ALEN, ETH_ALEN);
			mc_list[5] = priv->port;
			mlx4_multicast_detach(mdev->dev, &priv->rss_map.indir_qp,
					      mc_list, MLX4_PROT_ETH);
		}
		/* Flush mcast filter and init it with broadcast address */
		mlx4_SET_MCAST_FLTR(mdev->dev, priv->port, ETH_BCAST,
				    1, MLX4_MCAST_CONFIG);

		/* Update multicast list - we cache all addresses so they won't
		 * change while HW is updated holding the command semaphor */
		netif_tx_lock_bh(dev);
		mlx4_en_cache_mclist(dev);
		netif_tx_unlock_bh(dev);
		for (i = 0; i < priv->mc_addrs_cnt; i++) {
			mcast_addr =
			      mlx4_en_mac_to_u64(priv->mc_addrs + i * ETH_ALEN);
			memcpy(&mc_list[10], priv->mc_addrs + i * ETH_ALEN, ETH_ALEN);
			mc_list[5] = priv->port;
			mlx4_multicast_attach(mdev->dev, &priv->rss_map.indir_qp,
					      mc_list, 0, MLX4_PROT_ETH);
			mlx4_SET_MCAST_FLTR(mdev->dev, priv->port,
					    mcast_addr, 0, MLX4_MCAST_CONFIG);
		}
		err = mlx4_SET_MCAST_FLTR(mdev->dev, priv->port, 0,
					  0, MLX4_MCAST_ENABLE);
		if (err)
			en_err(priv, "Failed enabling multicast filter\n");
	}
out:
	mutex_unlock(&mdev->state_lock);
}

#ifdef CONFIG_NET_POLL_CONTROLLER
static void mlx4_en_netpoll(struct net_device *dev)
{
	struct mlx4_en_priv *priv = netdev_priv(dev);
	struct mlx4_en_cq *cq;
	unsigned long flags;
	int i;

	for (i = 0; i < priv->rx_ring_num; i++) {
		cq = &priv->rx_cq[i];
		spin_lock_irqsave(&cq->lock, flags);
		napi_synchronize(&cq->napi);
		mlx4_en_process_rx_cq(dev, cq, 0);
		spin_unlock_irqrestore(&cq->lock, flags);
	}
}
#endif

static void mlx4_en_tx_timeout(struct net_device *dev)
{
	struct mlx4_en_priv *priv = netdev_priv(dev);
	struct mlx4_en_dev *mdev = priv->mdev;

	if (netif_msg_timer(priv))
		en_warn(priv, "Tx timeout called on port:%d\n", priv->port);

	priv->port_stats.tx_timeout++;
	en_dbg(DRV, priv, "Scheduling watchdog\n");
	queue_work(mdev->workqueue, &priv->watchdog_task);
}


static struct net_device_stats *mlx4_en_get_stats(struct net_device *dev)
{
	struct mlx4_en_priv *priv = netdev_priv(dev);

	spin_lock_bh(&priv->stats_lock);
	memcpy(&priv->ret_stats, &priv->stats, sizeof(priv->stats));
	spin_unlock_bh(&priv->stats_lock);

	return &priv->ret_stats;
}

static void mlx4_en_set_default_moderation(struct mlx4_en_priv *priv)
{
	struct mlx4_en_cq *cq;
	int i;

	/* If we haven't received a specific coalescing setting
	 * (module param), we set the moderation parameters as follows:
	 * - moder_cnt is set to the number of mtu sized packets to
	 *   satisfy our coelsing target.
	 * - moder_time is set to a fixed value.
	 */
	priv->rx_frames = MLX4_EN_RX_COAL_TARGET;
	priv->rx_usecs = MLX4_EN_RX_COAL_TIME;
	en_dbg(INTR, priv, "Default coalesing params for mtu:%d - "
			   "rx_frames:%d rx_usecs:%d\n",
		 priv->dev->mtu, priv->rx_frames, priv->rx_usecs);

	/* Setup cq moderation params */
	for (i = 0; i < priv->rx_ring_num; i++) {
		cq = &priv->rx_cq[i];
		cq->moder_cnt = priv->rx_frames;
		cq->moder_time = priv->rx_usecs;
	}

	for (i = 0; i < priv->tx_ring_num; i++) {
		cq = &priv->tx_cq[i];
		cq->moder_cnt = MLX4_EN_TX_COAL_PKTS;
		cq->moder_time = MLX4_EN_TX_COAL_TIME;
	}

	/* Reset auto-moderation params */
	priv->pkt_rate_low = MLX4_EN_RX_RATE_LOW;
	priv->rx_usecs_low = MLX4_EN_RX_COAL_TIME_LOW;
	priv->pkt_rate_high = MLX4_EN_RX_RATE_HIGH;
	priv->rx_usecs_high = MLX4_EN_RX_COAL_TIME_HIGH;
	priv->sample_interval = MLX4_EN_SAMPLE_INTERVAL;
	priv->adaptive_rx_coal = 1;
	priv->last_moder_time = MLX4_EN_AUTO_CONF;
	priv->last_moder_jiffies = 0;
	priv->last_moder_packets = 0;
	priv->last_moder_tx_packets = 0;
	priv->last_moder_bytes = 0;
}

static void mlx4_en_auto_moderation(struct mlx4_en_priv *priv)
{
	unsigned long period = (unsigned long) (jiffies - priv->last_moder_jiffies);
	struct mlx4_en_cq *cq;
	unsigned long packets;
	unsigned long rate;
	unsigned long avg_pkt_size;
	unsigned long rx_packets;
	unsigned long rx_bytes;
	unsigned long tx_packets;
	unsigned long tx_pkt_diff;
	unsigned long rx_pkt_diff;
	int moder_time;
	int i, err;

	if (!priv->adaptive_rx_coal || period < priv->sample_interval * HZ)
		return;

	spin_lock_bh(&priv->stats_lock);
	rx_packets = priv->stats.rx_packets;
	rx_bytes = priv->stats.rx_bytes;
	tx_packets = priv->stats.tx_packets;
	spin_unlock_bh(&priv->stats_lock);

	if (!priv->last_moder_jiffies || !period)
		goto out;

	tx_pkt_diff = ((unsigned long) (tx_packets -
					priv->last_moder_tx_packets));
	rx_pkt_diff = ((unsigned long) (rx_packets -
					priv->last_moder_packets));
	packets = max(tx_pkt_diff, rx_pkt_diff);
	rate = packets * HZ / period;
	avg_pkt_size = packets ? ((unsigned long) (rx_bytes -
				 priv->last_moder_bytes)) / packets : 0;

	/* Apply auto-moderation only when packet rate exceeds a rate that
	 * it matters */
	if (rate > MLX4_EN_RX_RATE_THRESH && avg_pkt_size > MLX4_EN_AVG_PKT_SMALL) {
		/* If tx and rx packet rates are not balanced, assume that
		 * traffic is mainly BW bound and apply maximum moderation.
		 * Otherwise, moderate according to packet rate */
		if (2 * tx_pkt_diff > 3 * rx_pkt_diff ||
		    2 * rx_pkt_diff > 3 * tx_pkt_diff) {
			moder_time = priv->rx_usecs_high;
		} else {
			if (rate < priv->pkt_rate_low)
				moder_time = priv->rx_usecs_low;
			else if (rate > priv->pkt_rate_high)
				moder_time = priv->rx_usecs_high;
			else
				moder_time = (rate - priv->pkt_rate_low) *
					(priv->rx_usecs_high - priv->rx_usecs_low) /
					(priv->pkt_rate_high - priv->pkt_rate_low) +
					priv->rx_usecs_low;
		}
	} else {
		moder_time = priv->rx_usecs_low;
	}

	en_dbg(INTR, priv, "tx rate:%lu rx_rate:%lu\n",
	       tx_pkt_diff * HZ / period, rx_pkt_diff * HZ / period);

	en_dbg(INTR, priv, "Rx moder_time changed from:%d to %d period:%lu "
	       "[jiff] packets:%lu avg_pkt_size:%lu rate:%lu [p/s])\n",
		 priv->last_moder_time, moder_time, period, packets,
		 avg_pkt_size, rate);

	if (moder_time != priv->last_moder_time) {
		priv->last_moder_time = moder_time;
		for (i = 0; i < priv->rx_ring_num; i++) {
			cq = &priv->rx_cq[i];
			cq->moder_time = moder_time;
			err = mlx4_en_set_cq_moder(priv, cq);
			if (err) {
				en_err(priv, "Failed modifying moderation for cq:%d\n", i);
				break;
			}
		}
	}

out:
	priv->last_moder_packets = rx_packets;
	priv->last_moder_tx_packets = tx_packets;
	priv->last_moder_bytes = rx_bytes;
	priv->last_moder_jiffies = jiffies;
}

static void mlx4_en_do_get_stats(struct work_struct *work)
{
	struct delayed_work *delay = to_delayed_work(work);
	struct mlx4_en_priv *priv = container_of(delay, struct mlx4_en_priv,
						 stats_task);
	struct mlx4_en_dev *mdev = priv->mdev;
	int err;

	err = mlx4_en_DUMP_ETH_STATS(mdev, priv->port, 0);
	if (err)
		en_dbg(HW, priv, "Could not update stats\n");

	mutex_lock(&mdev->state_lock);
	if (mdev->device_up) {
		if (priv->port_up)
			mlx4_en_auto_moderation(priv);

		queue_delayed_work(mdev->workqueue, &priv->stats_task, STATS_DELAY);
	}
	if (mdev->mac_removed[MLX4_MAX_PORTS + 1 - priv->port]) {
		queue_work(mdev->workqueue, &priv->mac_task);
		mdev->mac_removed[MLX4_MAX_PORTS + 1 - priv->port] = 0;
	}
	mutex_unlock(&mdev->state_lock);
}

static void mlx4_en_linkstate(struct work_struct *work)
{
	struct mlx4_en_priv *priv = container_of(work, struct mlx4_en_priv,
						 linkstate_task);
	struct mlx4_en_dev *mdev = priv->mdev;
	int linkstate = priv->link_state;

	mutex_lock(&mdev->state_lock);
	/* If observable port state changed set carrier state and
	 * report to system log */
	if (priv->last_link_state != linkstate) {
		if (linkstate == MLX4_DEV_EVENT_PORT_DOWN) {
			en_info(priv, "Link Down\n");
			netif_carrier_off(priv->dev);
		} else {
			en_info(priv, "Link Up\n");
			netif_carrier_on(priv->dev);
		}
	}
	priv->last_link_state = linkstate;
	mutex_unlock(&mdev->state_lock);
}


int mlx4_en_start_port(struct net_device *dev)
{
	struct mlx4_en_priv *priv = netdev_priv(dev);
	struct mlx4_en_dev *mdev = priv->mdev;
	struct mlx4_en_cq *cq;
	struct mlx4_en_tx_ring *tx_ring;
	int rx_index = 0;
	int tx_index = 0;
	int err = 0;
	int i;
	int j;
	u8 mc_list[16] = {0};
	char name[32];

	if (priv->port_up) {
		en_dbg(DRV, priv, "start port called while port already up\n");
		return 0;
	}

	/* Calculate Rx buf size */
	dev->mtu = min(dev->mtu, priv->max_mtu);
	mlx4_en_calc_rx_buf(dev);
	en_dbg(DRV, priv, "Rx buf size:%d\n", priv->rx_skb_size);

	/* Configure rx cq's and rings */
	err = mlx4_en_activate_rx_rings(priv);
	if (err) {
		en_err(priv, "Failed to activate RX rings\n");
		return err;
	}
	for (i = 0; i < priv->rx_ring_num; i++) {
		cq = &priv->rx_cq[i];

		err = mlx4_en_activate_cq(priv, cq);
		if (err) {
			en_err(priv, "Failed activating Rx CQ\n");
			goto cq_err;
		}
		for (j = 0; j < cq->size; j++)
			cq->buf[j].owner_sr_opcode = MLX4_CQE_OWNER_MASK;
		err = mlx4_en_set_cq_moder(priv, cq);
		if (err) {
			en_err(priv, "Failed setting cq moderation parameters");
			mlx4_en_deactivate_cq(priv, cq);
			goto cq_err;
		}
		mlx4_en_arm_cq(priv, cq);
		priv->rx_ring[i].cqn = cq->mcq.cqn;
		++rx_index;
	}

	/* Set port mac number */
	en_dbg(DRV, priv, "Setting mac for port %d\n", priv->port);
	err = mlx4_register_mac(mdev->dev, priv->port,
				priv->mac, &priv->base_qpn, 0);
	if (err) {
		en_err(priv, "Failed setting port mac\n");
		goto cq_err;
	}
	mdev->mac_removed[priv->port] = 0;

	err = mlx4_en_config_rss_steer(priv);
	if (err) {
		en_err(priv, "Failed configuring rss steering\n");
		goto mac_err;
	}

	if (mdev->dev->caps.comp_pool && !priv->tx_vector) {
		sprintf(name , "%s-tx", priv->dev->name);
		if (mlx4_assign_eq(mdev->dev , name, &priv->tx_vector)) {
			mlx4_warn(mdev, "Failed Assigning an EQ to "
					"%s_tx ,Falling back to legacy "
					"EQ's\n", priv->dev->name);
		}
	}
	/* Configure tx cq's and rings */
	for (i = 0; i < priv->tx_ring_num; i++) {
		/* Configure cq */
		cq = &priv->tx_cq[i];
		cq->vector = priv->tx_vector;
		err = mlx4_en_activate_cq(priv, cq);
		if (err) {
			en_err(priv, "Failed allocating Tx CQ\n");
			goto tx_err;
		}
		err = mlx4_en_set_cq_moder(priv, cq);
		if (err) {
			en_err(priv, "Failed setting cq moderation parameters");
			mlx4_en_deactivate_cq(priv, cq);
			goto tx_err;
		}
		en_dbg(DRV, priv, "Resetting index of collapsed CQ:%d to -1\n", i);
		cq->buf->wqe_index = cpu_to_be16(0xffff);

		/* Configure ring */
		tx_ring = &priv->tx_ring[i];
		err = mlx4_en_activate_tx_ring(priv, tx_ring, cq->mcq.cqn);
		if (err) {
			en_err(priv, "Failed allocating Tx ring\n");
			mlx4_en_deactivate_cq(priv, cq);
			goto tx_err;
		}
		/* Set initial ownership of all Tx TXBBs to SW (1) */
		for (j = 0; j < tx_ring->buf_size; j += STAMP_STRIDE)
			*((u32 *) (tx_ring->buf + j)) = 0xffffffff;
		++tx_index;
	}

	/* Configure port */
	err = mlx4_SET_PORT_general(mdev->dev, priv->port,
				    priv->rx_skb_size + ETH_FCS_LEN,
				    priv->prof->tx_pause,
				    priv->prof->tx_ppp,
				    priv->prof->rx_pause,
				    priv->prof->rx_ppp);
	if (err) {
		en_err(priv, "Failed setting port general configurations "
			     "for port %d, with error %d\n", priv->port, err);
		goto tx_err;
	}
	/* Set default qp number */
	err = mlx4_SET_PORT_qpn_calc(mdev->dev, priv->port, priv->base_qpn, 0);
	if (err) {
		en_err(priv, "Failed setting default qp numbers\n");
		goto tx_err;
	}

	/* Init port */
	en_dbg(HW, priv, "Initializing port\n");
	err = mlx4_INIT_PORT(mdev->dev, priv->port);
	if (err) {
		en_err(priv, "Failed Initializing port\n");
		goto tx_err;
	}

	/* Attach rx QP to bradcast address */
	memset(&mc_list[10], 0xff, ETH_ALEN);
	mc_list[5] = priv->port;
	if (mlx4_multicast_attach(mdev->dev, &priv->rss_map.indir_qp, mc_list,
				  0, MLX4_PROT_ETH))
		mlx4_warn(mdev, "Failed Attaching Broadcast\n");

<<<<<<< HEAD
=======
	/* Must redo promiscuous mode setup. */
	priv->flags &= ~(MLX4_EN_FLAG_PROMISC | MLX4_EN_FLAG_MC_PROMISC);

>>>>>>> 00b317a4
	/* Schedule multicast task to populate multicast list */
	queue_work(mdev->workqueue, &priv->mcast_task);

	priv->port_up = true;
	netif_tx_start_all_queues(dev);
	return 0;

tx_err:
	while (tx_index--) {
		mlx4_en_deactivate_tx_ring(priv, &priv->tx_ring[tx_index]);
		mlx4_en_deactivate_cq(priv, &priv->tx_cq[tx_index]);
	}

	mlx4_en_release_rss_steer(priv);
mac_err:
	mlx4_unregister_mac(mdev->dev, priv->port, priv->base_qpn);
cq_err:
	while (rx_index--)
		mlx4_en_deactivate_cq(priv, &priv->rx_cq[rx_index]);
	for (i = 0; i < priv->rx_ring_num; i++)
		mlx4_en_deactivate_rx_ring(priv, &priv->rx_ring[i]);

	return err; /* need to close devices */
}


void mlx4_en_stop_port(struct net_device *dev)
{
	struct mlx4_en_priv *priv = netdev_priv(dev);
	struct mlx4_en_dev *mdev = priv->mdev;
	int i;
	u8 mc_list[16] = {0};

	if (!priv->port_up) {
		en_dbg(DRV, priv, "stop port called while port already down\n");
		return;
	}

	/* Synchronize with tx routine */
	netif_tx_lock_bh(dev);
	netif_tx_stop_all_queues(dev);
	netif_tx_unlock_bh(dev);

	/* Set port as not active */
	priv->port_up = false;

	/* Detach All multicasts */
	memset(&mc_list[10], 0xff, ETH_ALEN);
	mc_list[5] = priv->port;
	mlx4_multicast_detach(mdev->dev, &priv->rss_map.indir_qp, mc_list,
			      MLX4_PROT_ETH);
	for (i = 0; i < priv->mc_addrs_cnt; i++) {
		memcpy(&mc_list[10], priv->mc_addrs + i * ETH_ALEN, ETH_ALEN);
		mc_list[5] = priv->port;
		mlx4_multicast_detach(mdev->dev, &priv->rss_map.indir_qp,
				      mc_list, MLX4_PROT_ETH);
	}
	mlx4_en_clear_list(dev);
	/* Flush multicast filter */
	mlx4_SET_MCAST_FLTR(mdev->dev, priv->port, 0, 1, MLX4_MCAST_CONFIG);

	/* Unregister Mac address for the port */
	mlx4_unregister_mac(mdev->dev, priv->port, priv->base_qpn);
	mdev->mac_removed[priv->port] = 1;

	/* Free TX Rings */
	for (i = 0; i < priv->tx_ring_num; i++) {
		mlx4_en_deactivate_tx_ring(priv, &priv->tx_ring[i]);
		mlx4_en_deactivate_cq(priv, &priv->tx_cq[i]);
	}
	msleep(10);

	for (i = 0; i < priv->tx_ring_num; i++)
		mlx4_en_free_tx_buf(dev, &priv->tx_ring[i]);

	/* Free RSS qps */
	mlx4_en_release_rss_steer(priv);

	/* Free RX Rings */
	for (i = 0; i < priv->rx_ring_num; i++) {
		mlx4_en_deactivate_rx_ring(priv, &priv->rx_ring[i]);
		while (test_bit(NAPI_STATE_SCHED, &priv->rx_cq[i].napi.state))
			msleep(1);
		mlx4_en_deactivate_cq(priv, &priv->rx_cq[i]);
	}

	/* close port*/
	mlx4_CLOSE_PORT(mdev->dev, priv->port);
}

static void mlx4_en_restart(struct work_struct *work)
{
	struct mlx4_en_priv *priv = container_of(work, struct mlx4_en_priv,
						 watchdog_task);
	struct mlx4_en_dev *mdev = priv->mdev;
	struct net_device *dev = priv->dev;

	en_dbg(DRV, priv, "Watchdog task called for port %d\n", priv->port);

	mutex_lock(&mdev->state_lock);
	if (priv->port_up) {
		mlx4_en_stop_port(dev);
		if (mlx4_en_start_port(dev))
			en_err(priv, "Failed restarting port %d\n", priv->port);
	}
	mutex_unlock(&mdev->state_lock);
}


static int mlx4_en_open(struct net_device *dev)
{
	struct mlx4_en_priv *priv = netdev_priv(dev);
	struct mlx4_en_dev *mdev = priv->mdev;
	int i;
	int err = 0;

	mutex_lock(&mdev->state_lock);

	if (!mdev->device_up) {
		en_err(priv, "Cannot open - device down/disabled\n");
		err = -EBUSY;
		goto out;
	}

	/* Reset HW statistics and performance counters */
	if (mlx4_en_DUMP_ETH_STATS(mdev, priv->port, 1))
		en_dbg(HW, priv, "Failed dumping statistics\n");

	memset(&priv->stats, 0, sizeof(priv->stats));
	memset(&priv->pstats, 0, sizeof(priv->pstats));

	for (i = 0; i < priv->tx_ring_num; i++) {
		priv->tx_ring[i].bytes = 0;
		priv->tx_ring[i].packets = 0;
	}
	for (i = 0; i < priv->rx_ring_num; i++) {
		priv->rx_ring[i].bytes = 0;
		priv->rx_ring[i].packets = 0;
	}

	err = mlx4_en_start_port(dev);
	if (err)
		en_err(priv, "Failed starting port:%d\n", priv->port);

out:
	mutex_unlock(&mdev->state_lock);
	return err;
}


static int mlx4_en_close(struct net_device *dev)
{
	struct mlx4_en_priv *priv = netdev_priv(dev);
	struct mlx4_en_dev *mdev = priv->mdev;

	en_dbg(IFDOWN, priv, "Close port called\n");

	mutex_lock(&mdev->state_lock);

	mlx4_en_stop_port(dev);
	netif_carrier_off(dev);

	mutex_unlock(&mdev->state_lock);
	return 0;
}

void mlx4_en_free_resources(struct mlx4_en_priv *priv, bool reserve_vectors)
{
	int i;

	for (i = 0; i < priv->tx_ring_num; i++) {
		if (priv->tx_ring[i].tx_info)
			mlx4_en_destroy_tx_ring(priv, &priv->tx_ring[i]);
		if (priv->tx_cq[i].buf)
			mlx4_en_destroy_cq(priv, &priv->tx_cq[i], reserve_vectors);
	}

	for (i = 0; i < priv->rx_ring_num; i++) {
		if (priv->rx_ring[i].rx_info)
			mlx4_en_destroy_rx_ring(priv, &priv->rx_ring[i]);
		if (priv->rx_cq[i].buf)
			mlx4_en_destroy_cq(priv, &priv->rx_cq[i], reserve_vectors);
	}
}

int mlx4_en_alloc_resources(struct mlx4_en_priv *priv)
{
	struct mlx4_en_port_profile *prof = priv->prof;
	int i;
	int base_tx_qpn, err;

	err = mlx4_qp_reserve_range(priv->mdev->dev, priv->tx_ring_num, 256, &base_tx_qpn);
	if (err) {
		en_err(priv, "failed reserving range for TX rings\n");
		return err;
	}

	/* Create tx Rings */
	for (i = 0; i < priv->tx_ring_num; i++) {
		if (mlx4_en_create_cq(priv, &priv->tx_cq[i],
				      prof->tx_ring_size, i, TX))
			goto err;

		if (mlx4_en_create_tx_ring(priv, &priv->tx_ring[i], base_tx_qpn + i,
					   prof->tx_ring_size, TXBB_SIZE))
			goto err;
	}

	/* Create rx Rings */
	for (i = 0; i < priv->rx_ring_num; i++) {
		if (mlx4_en_create_cq(priv, &priv->rx_cq[i],
				      prof->rx_ring_size, i, RX))
			goto err;

		if (mlx4_en_create_rx_ring(priv, &priv->rx_ring[i],
					   prof->rx_ring_size, priv->stride))
			goto err;
	}

	return 0;

err:
	en_err(priv, "Failed to allocate NIC resources\n");
	mlx4_qp_release_range(priv->mdev->dev, base_tx_qpn, priv->tx_ring_num);
	return -ENOMEM;
}


void mlx4_en_destroy_netdev(struct net_device *dev)
{
	struct mlx4_en_priv *priv = netdev_priv(dev);
	struct mlx4_en_dev *mdev = priv->mdev;

	en_dbg(DRV, priv, "Destroying netdev on port:%d\n", priv->port);

	/* Unregister device - this will close the port if it was up */
	if (priv->registered)
		unregister_netdev(dev);

	if (priv->allocated)
		mlx4_free_hwq_res(mdev->dev, &priv->res, MLX4_EN_PAGE_SIZE);

	cancel_delayed_work(&priv->stats_task);
	/* flush any pending task for this netdev */
	flush_workqueue(mdev->workqueue);

	/* Detach the netdev so tasks would not attempt to access it */
	mutex_lock(&mdev->state_lock);
	mdev->pndev[priv->port] = NULL;
	mutex_unlock(&mdev->state_lock);

	mlx4_en_free_resources(priv, false);
	free_netdev(dev);
}

static int mlx4_en_change_mtu(struct net_device *dev, int new_mtu)
{
	struct mlx4_en_priv *priv = netdev_priv(dev);
	struct mlx4_en_dev *mdev = priv->mdev;
	int err = 0;

	en_dbg(DRV, priv, "Change MTU called - current:%d new:%d\n",
		 dev->mtu, new_mtu);

	if ((new_mtu < MLX4_EN_MIN_MTU) || (new_mtu > priv->max_mtu)) {
		en_err(priv, "Bad MTU size:%d.\n", new_mtu);
		return -EPERM;
	}
	dev->mtu = new_mtu;

	if (netif_running(dev)) {
		mutex_lock(&mdev->state_lock);
		if (!mdev->device_up) {
			/* NIC is probably restarting - let watchdog task reset
			 * the port */
			en_dbg(DRV, priv, "Change MTU called with card down!?\n");
		} else {
			mlx4_en_stop_port(dev);
			err = mlx4_en_start_port(dev);
			if (err) {
				en_err(priv, "Failed restarting port:%d\n",
					 priv->port);
				queue_work(mdev->workqueue, &priv->watchdog_task);
			}
		}
		mutex_unlock(&mdev->state_lock);
	}
	return 0;
}

static const struct net_device_ops mlx4_netdev_ops = {
	.ndo_open		= mlx4_en_open,
	.ndo_stop		= mlx4_en_close,
	.ndo_start_xmit		= mlx4_en_xmit,
	.ndo_select_queue	= mlx4_en_select_queue,
	.ndo_get_stats		= mlx4_en_get_stats,
	.ndo_set_multicast_list	= mlx4_en_set_multicast,
	.ndo_set_mac_address	= mlx4_en_set_mac,
	.ndo_validate_addr	= eth_validate_addr,
	.ndo_change_mtu		= mlx4_en_change_mtu,
	.ndo_tx_timeout		= mlx4_en_tx_timeout,
	.ndo_vlan_rx_register	= mlx4_en_vlan_rx_register,
	.ndo_vlan_rx_add_vid	= mlx4_en_vlan_rx_add_vid,
	.ndo_vlan_rx_kill_vid	= mlx4_en_vlan_rx_kill_vid,
#ifdef CONFIG_NET_POLL_CONTROLLER
	.ndo_poll_controller	= mlx4_en_netpoll,
#endif
};

int mlx4_en_init_netdev(struct mlx4_en_dev *mdev, int port,
			struct mlx4_en_port_profile *prof)
{
	struct net_device *dev;
	struct mlx4_en_priv *priv;
	int i;
	int err;

	dev = alloc_etherdev_mqs(sizeof(struct mlx4_en_priv),
	    prof->tx_ring_num, prof->rx_ring_num);
	if (dev == NULL) {
		mlx4_err(mdev, "Net device allocation failed\n");
		return -ENOMEM;
	}

	SET_NETDEV_DEV(dev, &mdev->dev->pdev->dev);
	dev->dev_id =  port - 1;

	/*
	 * Initialize driver private data
	 */

	priv = netdev_priv(dev);
	memset(priv, 0, sizeof(struct mlx4_en_priv));
	priv->dev = dev;
	priv->mdev = mdev;
	priv->prof = prof;
	priv->port = port;
	priv->port_up = false;
	priv->rx_csum = 1;
	priv->flags = prof->flags;
	priv->tx_ring_num = prof->tx_ring_num;
	priv->rx_ring_num = prof->rx_ring_num;
	priv->mac_index = -1;
	priv->msg_enable = MLX4_EN_MSG_LEVEL;
	spin_lock_init(&priv->stats_lock);
	INIT_WORK(&priv->mcast_task, mlx4_en_do_set_multicast);
	INIT_WORK(&priv->mac_task, mlx4_en_do_set_mac);
	INIT_WORK(&priv->watchdog_task, mlx4_en_restart);
	INIT_WORK(&priv->linkstate_task, mlx4_en_linkstate);
	INIT_DELAYED_WORK(&priv->stats_task, mlx4_en_do_get_stats);

	/* Query for default mac and max mtu */
	priv->max_mtu = mdev->dev->caps.eth_mtu_cap[priv->port];
	priv->mac = mdev->dev->caps.def_mac[priv->port];
	if (ILLEGAL_MAC(priv->mac)) {
		en_err(priv, "Port: %d, invalid mac burned: 0x%llx, quiting\n",
			 priv->port, priv->mac);
		err = -EINVAL;
		goto out;
	}

	priv->stride = roundup_pow_of_two(sizeof(struct mlx4_en_rx_desc) +
					  DS_SIZE * MLX4_EN_MAX_RX_FRAGS);
	err = mlx4_en_alloc_resources(priv);
	if (err)
		goto out;

	/* Allocate page for receive rings */
	err = mlx4_alloc_hwq_res(mdev->dev, &priv->res,
				MLX4_EN_PAGE_SIZE, MLX4_EN_PAGE_SIZE);
	if (err) {
		en_err(priv, "Failed to allocate page for rx qps\n");
		goto out;
	}
	priv->allocated = 1;

	/*
	 * Initialize netdev entry points
	 */
	dev->netdev_ops = &mlx4_netdev_ops;
	dev->watchdog_timeo = MLX4_EN_WATCHDOG_TIMEOUT;
	netif_set_real_num_tx_queues(dev, priv->tx_ring_num);
	netif_set_real_num_rx_queues(dev, priv->rx_ring_num);

	SET_ETHTOOL_OPS(dev, &mlx4_en_ethtool_ops);

	/* Set defualt MAC */
	dev->addr_len = ETH_ALEN;
	for (i = 0; i < ETH_ALEN; i++) {
		dev->dev_addr[ETH_ALEN - 1 - i] = (u8) (priv->mac >> (8 * i));
		dev->perm_addr[ETH_ALEN - 1 - i] = (u8) (priv->mac >> (8 * i));
	}

	/*
	 * Set driver features
	 */
	dev->features |= NETIF_F_SG;
	dev->vlan_features |= NETIF_F_SG;
	dev->features |= NETIF_F_IP_CSUM | NETIF_F_IPV6_CSUM;
	dev->vlan_features |= NETIF_F_IP_CSUM | NETIF_F_IPV6_CSUM;
	dev->features |= NETIF_F_HIGHDMA;
	dev->features |= NETIF_F_HW_VLAN_TX |
			 NETIF_F_HW_VLAN_RX |
			 NETIF_F_HW_VLAN_FILTER;
	dev->features |= NETIF_F_GRO;
	if (mdev->LSO_support) {
		dev->features |= NETIF_F_TSO;
		dev->features |= NETIF_F_TSO6;
		dev->vlan_features |= NETIF_F_TSO;
		dev->vlan_features |= NETIF_F_TSO6;
	}

	mdev->pndev[port] = dev;

	netif_carrier_off(dev);
	err = register_netdev(dev);
	if (err) {
		en_err(priv, "Netdev registration failed for port %d\n", port);
		goto out;
	}

	en_warn(priv, "Using %d TX rings\n", prof->tx_ring_num);
	en_warn(priv, "Using %d RX rings\n", prof->rx_ring_num);

	/* Configure port */
	err = mlx4_SET_PORT_general(mdev->dev, priv->port,
				    MLX4_EN_MIN_MTU,
				    0, 0, 0, 0);
	if (err) {
		en_err(priv, "Failed setting port general configurations "
		       "for port %d, with error %d\n", priv->port, err);
		goto out;
	}

	/* Init port */
	en_warn(priv, "Initializing port\n");
	err = mlx4_INIT_PORT(mdev->dev, priv->port);
	if (err) {
		en_err(priv, "Failed Initializing port\n");
		goto out;
	}
	priv->registered = 1;
	mlx4_en_set_default_moderation(priv);
	queue_delayed_work(mdev->workqueue, &priv->stats_task, STATS_DELAY);
	return 0;

out:
	mlx4_en_destroy_netdev(dev);
	return err;
}
<|MERGE_RESOLUTION|>--- conflicted
+++ resolved
@@ -742,12 +742,9 @@
 				  0, MLX4_PROT_ETH))
 		mlx4_warn(mdev, "Failed Attaching Broadcast\n");
 
-<<<<<<< HEAD
-=======
 	/* Must redo promiscuous mode setup. */
 	priv->flags &= ~(MLX4_EN_FLAG_PROMISC | MLX4_EN_FLAG_MC_PROMISC);
 
->>>>>>> 00b317a4
 	/* Schedule multicast task to populate multicast list */
 	queue_work(mdev->workqueue, &priv->mcast_task);
 
