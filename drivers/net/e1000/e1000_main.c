--- conflicted
+++ resolved
@@ -2127,17 +2127,9 @@
 			rctl |= E1000_RCTL_MPE;
 		else
 			rctl &= ~E1000_RCTL_MPE;
-<<<<<<< HEAD
-		}
-		if (adapter->hw.mac_type != e1000_ich8lan)
-			/* Enable VLAN filter if there is a VLAN */
-			if (adapter->vlgrp)
-				rctl |= E1000_RCTL_VFE;
-=======
 		/* Enable VLAN filter if there is a VLAN */
 		if (adapter->vlgrp)
 			rctl |= E1000_RCTL_VFE;
->>>>>>> ad1cd745
 	}
 
 	if (netdev->uc.count > rar_entries - 1) {
@@ -3138,45 +3130,11 @@
 	/* Adapter-specific max frame size limits. */
 	switch (hw->mac_type) {
 	case e1000_undefined ... e1000_82542_rev2_1:
-<<<<<<< HEAD
-	case e1000_ich8lan:
-=======
->>>>>>> ad1cd745
 		if (max_frame > (ETH_FRAME_LEN + ETH_FCS_LEN)) {
 			DPRINTK(PROBE, ERR, "Jumbo Frames not supported.\n");
 			return -EINVAL;
 		}
 		break;
-<<<<<<< HEAD
-	case e1000_82573:
-		/* Jumbo Frames not supported if:
-		 * - this is not an 82573L device
-		 * - ASPM is enabled in any way (0x1A bits 3:2) */
-		e1000_read_eeprom(hw, EEPROM_INIT_3GIO_3, 1,
-		                  &eeprom_data);
-		if ((hw->device_id != E1000_DEV_ID_82573L) ||
-		    (eeprom_data & EEPROM_WORD1A_ASPM_MASK)) {
-			if (max_frame > (ETH_FRAME_LEN + ETH_FCS_LEN)) {
-				DPRINTK(PROBE, ERR,
-			            	"Jumbo Frames not supported.\n");
-				return -EINVAL;
-			}
-			break;
-		}
-		/* ERT will be enabled later to enable wire speed receives */
-
-		/* fall through to get support */
-	case e1000_82571:
-	case e1000_82572:
-	case e1000_80003es2lan:
-#define MAX_STD_JUMBO_FRAME_SIZE 9234
-		if (max_frame > MAX_STD_JUMBO_FRAME_SIZE) {
-			DPRINTK(PROBE, ERR, "MTU > 9216 not supported.\n");
-			return -EINVAL;
-		}
-		break;
-=======
->>>>>>> ad1cd745
 	default:
 		/* Capable of supporting up to MAX_JUMBO_FRAME_SIZE limit. */
 		break;
@@ -4413,17 +4371,6 @@
 		ctrl |= E1000_CTRL_VME;
 		ew32(CTRL, ctrl);
 
-<<<<<<< HEAD
-		if (adapter->hw.mac_type != e1000_ich8lan) {
-			/* enable VLAN receive filtering */
-			rctl = er32(RCTL);
-			rctl &= ~E1000_RCTL_CFIEN;
-	                if (!(netdev->flags & IFF_PROMISC))
-				rctl |= E1000_RCTL_VFE;
-			ew32(RCTL, rctl);
-			e1000_update_mng_vlan(adapter);
-		}
-=======
 		/* enable VLAN receive filtering */
 		rctl = er32(RCTL);
 		rctl &= ~E1000_RCTL_CFIEN;
@@ -4431,27 +4378,12 @@
 			rctl |= E1000_RCTL_VFE;
 		ew32(RCTL, rctl);
 		e1000_update_mng_vlan(adapter);
->>>>>>> ad1cd745
 	} else {
 		/* disable VLAN tag insert/strip */
 		ctrl = er32(CTRL);
 		ctrl &= ~E1000_CTRL_VME;
 		ew32(CTRL, ctrl);
 
-<<<<<<< HEAD
-		if (adapter->hw.mac_type != e1000_ich8lan) {
-			/* disable VLAN receive filtering */
-			rctl = er32(RCTL);
-			rctl &= ~E1000_RCTL_VFE;
-			ew32(RCTL, rctl);
-
-			if (adapter->mng_vlan_id !=
-			    (u16)E1000_MNG_VLAN_NONE) {
-				e1000_vlan_rx_kill_vid(netdev,
-				                       adapter->mng_vlan_id);
-				adapter->mng_vlan_id = E1000_MNG_VLAN_NONE;
-			}
-=======
 		/* disable VLAN receive filtering */
 		rctl = er32(RCTL);
 		rctl &= ~E1000_RCTL_VFE;
@@ -4460,7 +4392,6 @@
 		if (adapter->mng_vlan_id != (u16)E1000_MNG_VLAN_NONE) {
 			e1000_vlan_rx_kill_vid(netdev, adapter->mng_vlan_id);
 			adapter->mng_vlan_id = E1000_MNG_VLAN_NONE;
->>>>>>> ad1cd745
 		}
 	}
 
